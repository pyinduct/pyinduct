--- conflicted
+++ resolved
@@ -70,17 +70,6 @@
       pip list;
     fi;
 
-<<<<<<< HEAD
-before_script:
-  # Start x virtual framebuffer for gui
-  - export QT_QPA_PLATFORM=offscreen
-  - export DISPLAY=:99.0
-  - sh -e /etc/init.d/xvfb start
-  # give xvfb some time to start
-  - sleep 3
-
-=======
->>>>>>> ad41eea1
 script:
   - coverage run --omit=pyinduct/tests/*,setup.py setup.py test;
 
