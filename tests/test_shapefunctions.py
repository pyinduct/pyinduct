import sys
import unittest

import numpy as np
import pyinduct as pi
import pyinduct.shapefunctions as sh
import sympy as sp
import tests.test_data.test_shapefunctions_data as shape_data
from pyinduct.visualization import create_colormap

if any([arg in {'discover', 'setup.py', 'test'} for arg in sys.argv]):
    show_plots = False
else:
    # show_plots = True
    show_plots = False

if show_plots:
    import pyqtgraph as pg

    app = pg.QtGui.QApplication([])


class CureTestCase(unittest.TestCase):
    def test_init(self):
        self.assertRaises(TypeError, sh.cure_interval, np.sin, [2, 3], 2)
        self.assertRaises(ValueError, sh.cure_interval, sh.LagrangeFirstOrder,
                          (0, 2), 2, 1)

    def test_smoothness(self):
        func_classes = [pi.LagrangeFirstOrder, pi.LagrangeSecondOrder]
        derivatives = {pi.LagrangeFirstOrder: range(0, 2),
                       pi.LagrangeSecondOrder: range(0, 3)}
        tolerances = {pi.LagrangeFirstOrder: [5e0, 1.5e2],
                      pi.LagrangeSecondOrder: [1e0, 1e2, 9e2]}

        for func_cls in func_classes:
            for order in derivatives[func_cls]:
                self.assertGreater(tolerances[func_cls][order], self.shape_generator(func_cls, order))

    def shape_generator(self, cls, der_order):
        """
        verify the correct connection with visual feedback
        """

        dz = pi.Domain((0, 1), step=.001)
        dt = pi.Domain((0, 0), num=1)

        nodes, funcs = pi.cure_interval(cls, dz.bounds, node_count=11)
        pi.register_base("test", funcs, overwrite=True)

        # approx_func = pi.Function(np.cos, domain=dz.bounds,
        #                           derivative_handles=[lambda z: -np.sin(z), lambda z: -np.cos(z)])
        approx_func = pi.Function(lambda z: np.sin(3 * z), domain=dz.bounds,
                                  derivative_handles=[lambda z: 3 * np.cos(3 * z), lambda z: -9 * np.sin(3 * z)])

        weights = approx_func(nodes)

        hull = pi.evaluate_approximation("test", np.atleast_2d(weights),
                                         temp_domain=dt, spat_domain=dz, spat_order=der_order)

        if show_plots:
            # plot shapefunctions
            c_map = create_colormap(len(funcs))
            pw = pg.plot(title="{}-Test".format(cls.__name__))
            pw.addLegend()
            pw.showGrid(x=True, y=True, alpha=0.5)

            [pw.addItem(pg.PlotDataItem(np.array(dz),
                                        weights[idx] * func.derive(der_order)(dz),
                                        pen=pg.mkPen(color=c_map[idx]),
                                        name="{}.{}".format(cls.__name__, idx)))
             for idx, func in enumerate(funcs)]

            # plot hull curve
            pw.addItem(pg.PlotDataItem(np.array(hull.input_data[1]), hull.output_data[0, :],
                                       pen=pg.mkPen(width=2), name="hull-curve"))
            # plot original function
            pw.addItem(pg.PlotDataItem(np.array(dz), approx_func.derive(der_order)(dz),
                                       pen=pg.mkPen(color="m", width=2, style=pg.QtCore.Qt.DashLine), name="original"))
            pg.QtCore.QCoreApplication.instance().exec_()

        return np.sum(np.abs(hull.output_data[0, :] - approx_func.derive(der_order)(dz)))


class NthOrderCureTestCase(unittest.TestCase):
    def test_element(self):
        nodes = np.array([1, 2])
        self.assertRaises(ValueError, sh.LagrangeNthOrder, 0, nodes)
        self.assertRaises(ValueError, sh.LagrangeNthOrder, 1, np.array([2, 1]))
        self.assertRaises(TypeError, sh.LagrangeNthOrder, 1, nodes, left=1)
        self.assertRaises(TypeError, sh.LagrangeNthOrder, 1, nodes, right=1)
        self.assertRaises(ValueError, sh.LagrangeNthOrder, 3, nodes, mid_num=3)
        self.assertRaises(ValueError, sh.LagrangeNthOrder, 3, nodes)

    def test_smoothness(self):
        self.tolerances = shape_data.tolerances
        for conf in range(5):
            orders = range(1, 5)
            self.shape_benchmark(orders, conf)

    def shape_benchmark(self, orders, conf):
        derivatives = dict([(order, range(0, order + 1)) for order in orders])

        # approximation function
        z = sp.symbols("z")
        sin_func = [sp.sin(3 * z)]
        [sin_func.append(sin_func[-1].diff()) for i in range(orders[-1])]
        lam_sin_func = [sp.lambdify(z, func) for func in sin_func]
        approx_func = pi.Function(lam_sin_func[0], domain=(0, 1), derivative_handles=lam_sin_func[1:])

        dz = pi.Domain((0, 1), step=.001)
        dt = pi.Domain((0, 0), num=1)

        for order in orders:
            num_nodes = 1 + (1 + conf) * order
            nodes, funcs = pi.cure_interval(sh.LagrangeNthOrder, (0, 1), node_count=num_nodes, order=order)
            pi.register_base("test", funcs, overwrite=True)
            weights = approx_func(nodes)

            for der_order in derivatives[order]:
                hull_test = pi.evaluate_approximation("test", np.atleast_2d(weights),
                                                      temp_domain=dt, spat_domain=nodes, spat_order=der_order)
                self.assertAlmostEqual(self.tolerances[(order, num_nodes, der_order)], np.sum(np.abs(
                    hull_test.output_data[0, :] - approx_func.derive(der_order)(nodes))) / len(nodes))

                if show_plots:
                    hull_show = pi.evaluate_approximation("test", np.atleast_2d(weights),
                                                          temp_domain=dt, spat_domain=dz, spat_order=der_order)
                    # plot shapefunctions
                    c_map = create_colormap(len(funcs))
                    win = pg.GraphicsWindow(title="Debug window")
                    win.resize(1500, 600)
                    pw1 = win.addPlot()
                    pw1.addLegend()
                    pw1.showGrid(x=True, y=True, alpha=0.5)
                    pw2 = win.addPlot(
                        title="{} lagrange shapefunctions of order {}, derivative {}".format(num_nodes, order,
                                                                                             der_order))
                    pw2.showGrid(x=True, y=True, alpha=0.5)

                    for idx, func in enumerate(funcs):
                        pw1.addItem(pg.PlotDataItem(np.array(dz),
                                                    weights[idx] * func.derive(der_order)(dz),
                                                    pen=pg.mkPen(color=c_map[idx]),
                                                    name="{}.{}".format(order, idx)))
                        pw2.addItem(pg.PlotDataItem(np.array(dz),
                                                    func.derive(der_order)(dz),
                                                    pen=pg.mkPen(color=c_map[idx])))

                    # plot hull curve
                    pw1.addItem(pg.PlotDataItem(np.array(hull_show.input_data[1]), hull_show.output_data[0, :],
                                                pen=pg.mkPen(color="b", width=3), name="hull-curve"))
                    # plot original function
                    pw1.addItem(pg.PlotDataItem(np.array(dz), approx_func.derive(der_order)(dz),
                                                pen=pg.mkPen(color="m", width=2, style=pg.QtCore.Qt.DashLine),
                                                name="original"))
<<<<<<< HEAD
                    pg.QtCore.QCoreApplication.instance().exec_()


class SpeedTest(unittest.TestCase):
    """
    Compare LagrangeNthOrder with LagrangeSecondOrder (have a look at terminal output).

    When it succeeds to get positive values (at least a few) under the "Difference" headline
    by the transport system example, too, you can delete:
    - this test case
    - LagrangeFirstOrder
    - LagrangeSecondOrder
    """

    def test_implementation(self):

        impl = dict()
        headlines = ("New implementation", "Old implementation")

        print(">>> PyInduct transport system example speed test: \n")
        for headline in headlines:
            impl[headline] = dict()
            impl[headline]["pi_time"], impl[headline]["funcs"] = self.t_implementation(headline)
            self.print_time(headline, impl[headline]["pi_time"])
        self.print_time("Difference", np.array(impl[headlines[1]]["pi_time"]) - np.array(impl[headlines[0]]["pi_time"]))

        print(">>> pyinduct.core.Function speed test:")
        z = np.linspace(0, 1, 1e4)
        for headline in headlines:
            impl[headline]["f_time"] = list()
            print("\n" + headline)
            for der_order in range(len(impl[headline]["funcs"][0]._derivative_handles) + 1):
                _t = time.time()
                for idx, func in enumerate(impl[headline]["funcs"]):
                    dummy = func.derive(der_order)(z)
                impl[headline]["f_time"].append(time.time() - _t)
                print("\tderivative {}: {} s".format(der_order, impl[headline]["f_time"][der_order]))
        print("\nDifference")
        for der_order, _ in enumerate(impl[headlines[0]]["f_time"]):
            print("\tderivative {}: {} s".format(der_order, impl[headlines[1]]["f_time"][der_order] -
                                                  impl[headlines[0]]["f_time"][der_order]))

    def t_implementation(self, headline):
        import pyinduct.core as cr
        import pyinduct.placeholder as ph
        import pyinduct.registry as reg
        import pyinduct.shapefunctions as sh
        import pyinduct.simulation as sim
        import pyinduct.trajectory as tr
        import pyinduct.visualization as vis
        import numpy as np
        import pyqtgraph as pg

        sys_name = 'transport system'
        v = 10
        l = 5
        T = 5
        spat_domain = sim.Domain(bounds=(0, l), num=51)
        temp_domain = sim.Domain(bounds=(0, T), num=1e2)

        init_x = cr.Function(lambda z: 0)

        _a = time.time()
        if headline.startswith("New"):
            nodes, init_funcs = sh.cure_interval(sh.LagrangeNthOrder, spat_domain.bounds, node_count=len(spat_domain),
                                                 order=2)
        else:
            nodes, init_funcs = sh.cure_interval(sh.LagrangeSecondOrder, spat_domain.bounds,
                                                 node_count=len(spat_domain))
        _b = time.time()

        func_label = 'init_funcs'
        reg.register_base(func_label, init_funcs, overwrite=True)

        u = sim.SimulationInputSum([
            tr.SignalGenerator('square', np.array(temp_domain), frequency=0.3, scale=2, offset=4, phase_shift=1),
            tr.SignalGenerator('gausspulse', np.array(temp_domain), phase_shift=temp_domain[15]),
            tr.SignalGenerator('gausspulse', np.array(temp_domain), phase_shift=temp_domain[25], scale=-4),
            tr.SignalGenerator('gausspulse', np.array(temp_domain), phase_shift=temp_domain[35]),
            tr.SignalGenerator('gausspulse', np.array(temp_domain), phase_shift=temp_domain[60], scale=-2),
        ])

        _c = time.time()
        weak_form = sim.WeakFormulation([
            ph.IntegralTerm(ph.Product(ph.TemporalDerivedFieldVariable(func_label, 1), ph.TestFunction(func_label)),
                            spat_domain.bounds),
            ph.IntegralTerm(ph.Product(ph.FieldVariable(func_label), ph.TestFunction(func_label, order=1)),
                            spat_domain.bounds,
                            scale=-v),
            ph.ScalarTerm(ph.Product(ph.FieldVariable(func_label, location=l), ph.TestFunction(func_label, location=l)),
                          scale=v),
            ph.ScalarTerm(ph.Product(ph.Input(u), ph.TestFunction(func_label, location=0)),
                          scale=-v),
        ], name=sys_name)
        _d = time.time()

        initial_states = np.atleast_1d(init_x)

        _e = time.time()
        canonical_form = sim.parse_weak_formulation(weak_form)
        _f = time.time()

        state_space_form = canonical_form.convert_to_state_space()

        _g = time.time()
        q0 = np.array([sim.project_on_base(initial_state, reg.get_base(
            canonical_form.weights, 0)) for initial_state in
                       initial_states]).flatten()
        _h = time.time()

        sim_domain, q = sim.simulate_state_space(state_space_form, q0, temp_domain)

        temporal_order = min(initial_states.size - 1, 0)
        _i = time.time()
        eval_data = sim.process_sim_data(canonical_form.weights, q, sim_domain, spat_domain, temporal_order, 0,
                                         name=canonical_form.name)
        _j = time.time()

        if show_plots:
            win0 = pg.plot(np.array(eval_data[0].input_data[0]), u.get_results(eval_data[0].input_data[0]),
                           labels=dict(left='u(t)', bottom='t'), pen='b')
            win0.showGrid(x=False, y=True, alpha=0.5)
            vis.save_2d_pg_plot(win0, 'transport_system')
            win1 = vis.PgAnimatedPlot(eval_data, title=eval_data[0].name,
                                      save_pics=False, labels=dict(left='x(z,t)', bottom='z'))
            pg.QtGui.QApplication.instance().exec_()

        return (_a, _b, _c, _d, _e, _f, _g, _h, _i, _j), init_funcs

    def print_time(self, headline, time):
        a, b, c, d, e, f, g, h, i, j = tuple(time)

        print(headline + "\n" +
              "\t cure interval: {} s \n"
              "\t create weak form: {} s \n"
              "\t parse weak form: {} s \n"
              "\t initial weights: {} s \n"
              "\t process data: {} s \n"
              "".format(-a + b, -c + d, -e + f, -g + h, -i + j))
=======
                    pg.QtCore.QCoreApplication.instance().exec_()
>>>>>>> ca0c03e5
<|MERGE_RESOLUTION|>--- conflicted
+++ resolved
@@ -2,11 +2,15 @@
 import unittest
 
 import numpy as np
+import sympy as sp
+import time
+
 import pyinduct as pi
 import pyinduct.shapefunctions as sh
 import sympy as sp
 import tests.test_data.test_shapefunctions_data as shape_data
 from pyinduct.visualization import create_colormap
+import test_data.test_shapefunctions_data
 
 if any([arg in {'discover', 'setup.py', 'test'} for arg in sys.argv]):
     show_plots = False
@@ -154,146 +158,4 @@
                     pw1.addItem(pg.PlotDataItem(np.array(dz), approx_func.derive(der_order)(dz),
                                                 pen=pg.mkPen(color="m", width=2, style=pg.QtCore.Qt.DashLine),
                                                 name="original"))
-<<<<<<< HEAD
-                    pg.QtCore.QCoreApplication.instance().exec_()
-
-
-class SpeedTest(unittest.TestCase):
-    """
-    Compare LagrangeNthOrder with LagrangeSecondOrder (have a look at terminal output).
-
-    When it succeeds to get positive values (at least a few) under the "Difference" headline
-    by the transport system example, too, you can delete:
-    - this test case
-    - LagrangeFirstOrder
-    - LagrangeSecondOrder
-    """
-
-    def test_implementation(self):
-
-        impl = dict()
-        headlines = ("New implementation", "Old implementation")
-
-        print(">>> PyInduct transport system example speed test: \n")
-        for headline in headlines:
-            impl[headline] = dict()
-            impl[headline]["pi_time"], impl[headline]["funcs"] = self.t_implementation(headline)
-            self.print_time(headline, impl[headline]["pi_time"])
-        self.print_time("Difference", np.array(impl[headlines[1]]["pi_time"]) - np.array(impl[headlines[0]]["pi_time"]))
-
-        print(">>> pyinduct.core.Function speed test:")
-        z = np.linspace(0, 1, 1e4)
-        for headline in headlines:
-            impl[headline]["f_time"] = list()
-            print("\n" + headline)
-            for der_order in range(len(impl[headline]["funcs"][0]._derivative_handles) + 1):
-                _t = time.time()
-                for idx, func in enumerate(impl[headline]["funcs"]):
-                    dummy = func.derive(der_order)(z)
-                impl[headline]["f_time"].append(time.time() - _t)
-                print("\tderivative {}: {} s".format(der_order, impl[headline]["f_time"][der_order]))
-        print("\nDifference")
-        for der_order, _ in enumerate(impl[headlines[0]]["f_time"]):
-            print("\tderivative {}: {} s".format(der_order, impl[headlines[1]]["f_time"][der_order] -
-                                                  impl[headlines[0]]["f_time"][der_order]))
-
-    def t_implementation(self, headline):
-        import pyinduct.core as cr
-        import pyinduct.placeholder as ph
-        import pyinduct.registry as reg
-        import pyinduct.shapefunctions as sh
-        import pyinduct.simulation as sim
-        import pyinduct.trajectory as tr
-        import pyinduct.visualization as vis
-        import numpy as np
-        import pyqtgraph as pg
-
-        sys_name = 'transport system'
-        v = 10
-        l = 5
-        T = 5
-        spat_domain = sim.Domain(bounds=(0, l), num=51)
-        temp_domain = sim.Domain(bounds=(0, T), num=1e2)
-
-        init_x = cr.Function(lambda z: 0)
-
-        _a = time.time()
-        if headline.startswith("New"):
-            nodes, init_funcs = sh.cure_interval(sh.LagrangeNthOrder, spat_domain.bounds, node_count=len(spat_domain),
-                                                 order=2)
-        else:
-            nodes, init_funcs = sh.cure_interval(sh.LagrangeSecondOrder, spat_domain.bounds,
-                                                 node_count=len(spat_domain))
-        _b = time.time()
-
-        func_label = 'init_funcs'
-        reg.register_base(func_label, init_funcs, overwrite=True)
-
-        u = sim.SimulationInputSum([
-            tr.SignalGenerator('square', np.array(temp_domain), frequency=0.3, scale=2, offset=4, phase_shift=1),
-            tr.SignalGenerator('gausspulse', np.array(temp_domain), phase_shift=temp_domain[15]),
-            tr.SignalGenerator('gausspulse', np.array(temp_domain), phase_shift=temp_domain[25], scale=-4),
-            tr.SignalGenerator('gausspulse', np.array(temp_domain), phase_shift=temp_domain[35]),
-            tr.SignalGenerator('gausspulse', np.array(temp_domain), phase_shift=temp_domain[60], scale=-2),
-        ])
-
-        _c = time.time()
-        weak_form = sim.WeakFormulation([
-            ph.IntegralTerm(ph.Product(ph.TemporalDerivedFieldVariable(func_label, 1), ph.TestFunction(func_label)),
-                            spat_domain.bounds),
-            ph.IntegralTerm(ph.Product(ph.FieldVariable(func_label), ph.TestFunction(func_label, order=1)),
-                            spat_domain.bounds,
-                            scale=-v),
-            ph.ScalarTerm(ph.Product(ph.FieldVariable(func_label, location=l), ph.TestFunction(func_label, location=l)),
-                          scale=v),
-            ph.ScalarTerm(ph.Product(ph.Input(u), ph.TestFunction(func_label, location=0)),
-                          scale=-v),
-        ], name=sys_name)
-        _d = time.time()
-
-        initial_states = np.atleast_1d(init_x)
-
-        _e = time.time()
-        canonical_form = sim.parse_weak_formulation(weak_form)
-        _f = time.time()
-
-        state_space_form = canonical_form.convert_to_state_space()
-
-        _g = time.time()
-        q0 = np.array([sim.project_on_base(initial_state, reg.get_base(
-            canonical_form.weights, 0)) for initial_state in
-                       initial_states]).flatten()
-        _h = time.time()
-
-        sim_domain, q = sim.simulate_state_space(state_space_form, q0, temp_domain)
-
-        temporal_order = min(initial_states.size - 1, 0)
-        _i = time.time()
-        eval_data = sim.process_sim_data(canonical_form.weights, q, sim_domain, spat_domain, temporal_order, 0,
-                                         name=canonical_form.name)
-        _j = time.time()
-
-        if show_plots:
-            win0 = pg.plot(np.array(eval_data[0].input_data[0]), u.get_results(eval_data[0].input_data[0]),
-                           labels=dict(left='u(t)', bottom='t'), pen='b')
-            win0.showGrid(x=False, y=True, alpha=0.5)
-            vis.save_2d_pg_plot(win0, 'transport_system')
-            win1 = vis.PgAnimatedPlot(eval_data, title=eval_data[0].name,
-                                      save_pics=False, labels=dict(left='x(z,t)', bottom='z'))
-            pg.QtGui.QApplication.instance().exec_()
-
-        return (_a, _b, _c, _d, _e, _f, _g, _h, _i, _j), init_funcs
-
-    def print_time(self, headline, time):
-        a, b, c, d, e, f, g, h, i, j = tuple(time)
-
-        print(headline + "\n" +
-              "\t cure interval: {} s \n"
-              "\t create weak form: {} s \n"
-              "\t parse weak form: {} s \n"
-              "\t initial weights: {} s \n"
-              "\t process data: {} s \n"
-              "".format(-a + b, -c + d, -e + f, -g + h, -i + j))
-=======
-                    pg.QtCore.QCoreApplication.instance().exec_()
->>>>>>> ca0c03e5
+                    pg.QtCore.QCoreApplication.instance().exec_()