--- conflicted
+++ resolved
@@ -3,13 +3,8 @@
 
 import matplotlib.pyplot as plt
 import numpy as np
-<<<<<<< HEAD
-
-from pyinduct import core as cr, utils as ut, eigenfunctions as ef
-=======
 import pyinduct as pi
 import pyinduct.parabolic as parabolic
->>>>>>> 034a6c07
 
 if any([arg in {'discover', 'setup.py', 'test'} for arg in sys.argv]):
     show_plots = False
@@ -94,26 +89,15 @@
     def test_const(self):
 
         param = [2., 1.5, -3., -1., -.5]
-<<<<<<< HEAD
-        l = 5.
-=======
         l = 5
->>>>>>> 034a6c07
         spatial_domain = (0, l)
         n = 1
         k = 5
         b_desired = 2
-<<<<<<< HEAD
-        k1, k2, b = ut.split_domain(k, b_desired, l, mode='coprime')[0:3]
-        M = np.linalg.inv(ut.get_inn_domain_transformation_matrix(k1, k2, mode="2n"))
-        eig_freq, eig_val = ef.SecondOrderRobinEigenfunction.eigfreq_eigval_hint(param, l, n, show_plot=show_plots)
-        eig_funcs = np.array([ef.SecondOrderRobinEigenfunction(om, param, l) for om in eig_freq])
-=======
         k1, k2, b = parabolic.control.split_domain(k, b_desired, l, mode='coprime')[0:3]
         M = np.linalg.inv(parabolic.general.get_in_domain_transformation_matrix(k1, k2, mode="2n"))
-        eig_freq, eig_val = parabolic.general.compute_rad_robin_eigenfrequencies(param, l, n, show_plot=show_plots)
+        eig_freq, eig_val = pi.SecondOrderRobinEigenfunction.eigfreq_eigval_hint(param, l, n, show_plot=show_plots)
         eig_funcs = np.array([pi.SecondOrderRobinEigenfunction(om, param, spatial_domain) for om in eig_freq])
->>>>>>> 034a6c07
         shifted_eig_funcs = np.array(
             [pi.FiniteTransformFunction(func, M, l, nested_lambda=self.nested_lambda) for func in eig_funcs])
         z = np.linspace(0, l, 1000)
@@ -135,17 +119,10 @@
                 spatial_domain = (0, l)
                 n = 1
                 b_desired = 2
-<<<<<<< HEAD
-                k1, k2, b = ut.split_domain(k, b_desired, l, mode='coprime')[0:3]
-                M = np.linalg.inv(ut.get_inn_domain_transformation_matrix(k1, k2, mode="2n"))
-                eig_freq, eig_val = ef.SecondOrderRobinEigenfunction.eigfreq_eigval_hint(param, l, n)
-                eig_funcs = np.array([ef.SecondOrderRobinEigenfunction(om, param, l) for om in eig_freq])
-=======
                 k1, k2, b = parabolic.control.split_domain(k, b_desired, l, mode='coprime')[0:3]
                 M = np.linalg.inv(parabolic.general.get_in_domain_transformation_matrix(k1, k2, mode="2n"))
-                eig_freq, eig_val = parabolic.general.compute_rad_robin_eigenfrequencies(param, l, n)
+                eig_freq, eig_val = pi.SecondOrderRobinEigenfunction.eigfreq_eigval_hint(param, l, n)
                 eig_funcs = np.array([pi.SecondOrderRobinEigenfunction(om, param, spatial_domain) for om in eig_freq])
->>>>>>> 034a6c07
                 shifted_eig_funcs = np.array(
                     [pi.FiniteTransformFunction(func, M, l, nested_lambda=self.nested_lambda) for func in eig_funcs])
                 z = np.linspace(0, l, 1000)
@@ -157,11 +134,10 @@
             plt.show()
 
 
-<<<<<<< HEAD
 class TestEigenvalues(unittest.TestCase):
     def test_dirichlet(self):
         desired_eig_freq = [(i + 1) * np.pi for i in range(4)]
-        eig_freq, _ = ef.SecondOrderDirichletEigenfunction.eigfreq_eigval_hint([1, 2, 3, None, None], 1, 4)
+        eig_freq, _ = pi.SecondOrderDirichletEigenfunction.eigfreq_eigval_hint([1, 2, 3, None, None], 1, 4)
         self.assertTrue(all(np.isclose(eig_freq, desired_eig_freq)))
 
     def test_robin(self):
@@ -170,25 +146,24 @@
                                   ([1, 2, 1, 3, 4], [2.06301691, 4.46395118, 7.18653501, 10.09113552]),
                                   ([1, -6, 0, -5, -5], [8.000003j, 1.84683426j, 4.86945051, 8.43284888])]
         for param, desired_eig_freq in param_desired_ef_pairs:
-            eig_freq, _ = ef.SecondOrderRobinEigenfunction.eigfreq_eigval_hint(param, 1, 4)
+            eig_freq, _ = pi.SecondOrderRobinEigenfunction.eigfreq_eigval_hint(param, 1, 4)
             self.assertTrue(all(np.isclose(eig_freq, desired_eig_freq)))
 
 
 class TestSecondOrderRobinEigenvalueProblemFuctions(unittest.TestCase):
-=======
-class TestSecondOrderRobinEigenvalueProblemFunctions(unittest.TestCase):
->>>>>>> 034a6c07
     def setUp(self):
 
         self.param = [2, 1.5, -3, -5, -.5]
         a2, a1, a0, alpha, beta = self.param
         l = 1
         spatial_domain = (0, l)
-<<<<<<< HEAD
         self.z = np.linspace(0, l, 1e2)
+        l = 1
+        spatial_domain = (0, l)
+        self.z = np.linspace(0, l, 100)
         self.n = 10
 
-        eig_freq, self.eig_val = ef.SecondOrderRobinEigenfunction.eigfreq_eigval_hint(self.param, l, self.n,
+        eig_freq, self.eig_val = pi.SecondOrderRobinEigenfunction.eigfreq_eigval_hint(self.param, l, self.n,
                                                                                       show_plot=show_plots)
         self.eig_funcs = np.array([ef.SecondOrderRobinEigenfunction(om, self.param, l) for om in eig_freq])
         self.a2_z = lambda z: a2
@@ -200,19 +175,6 @@
                                                                                                self.eig_funcs[i].derive(
                                                                                                    1)(0), 0, 0],
                                                                              [self.a2_z, self.a1_z, self.a0_z], self.z)
-=======
-        self.z = np.linspace(0, l, 100)
-        self.n = 10
-
-        eig_freq, self.eig_val = parabolic.general.compute_rad_robin_eigenfrequencies(self.param, l, self.n,
-                                                                                      show_plot=show_plots)
-        self.eig_funcs = np.array([pi.SecondOrderRobinEigenfunction(om, self.param, spatial_domain) for om in eig_freq])
-        self.transformed_eig_funcs = [pi.TransformedSecondOrderEigenfunction(self.eig_val[i],
-                                                                             [self.eig_funcs[i](0),
-                                                                              self.eig_funcs[i].derive(1)(0),
-                                                                              0, 0],
-                                                                             [a2, a1, a0], self.z)
->>>>>>> 034a6c07
                                       for i in range(len(self.eig_funcs))]
 
     def test_constant_coefficient(self):
@@ -240,19 +202,11 @@
         for i in range(len(self.eig_funcs)):
             eig_f = self.transformed_eig_funcs[i]
             eig_v = self.eig_val[i]
-<<<<<<< HEAD
             self.assertTrue(all(np.isclose(
                 self.a2_z(self.z) * self.eig_funcs[i].derive(2)(self.z) + self.a1_z * eig_f.derive(1)(
                     self.z) + self.a0_z(self.z) * eig_f(self.z), eig_v.real * eig_f(self.z), rtol=1e-3)))
             self.assertTrue(np.isclose(eig_f.derive(1)(self.z[0]), self.alpha * eig_f(self.z[0]), atol=1e-4))
             self.assertTrue(np.isclose(eig_f.derive(1)(self.z[-1]), - self.beta * eig_f(self.z[-1]), atol=1e-4))
-=======
-            self.assertTrue(all(np.isclose(a2 * self.eig_funcs[i].derive(2)(self.z) +
-                                           a1 * eig_f.derive(1)(self.z) +
-                                           a0 * eig_f(self.z),
-                                           eig_v.real * eig_f(self.z),
-                                           rtol=1e-3)))
->>>>>>> 034a6c07
 
 
 class IntermediateTransformationTest(unittest.TestCase):
@@ -264,11 +218,7 @@
         alpha = -2
         beta = -3
         self.param = [a2, a1, a0, alpha, beta]
-<<<<<<< HEAD
-        adjoint_param = ef.SecondOrderEigenfunction.get_adjoint_problem(self.param)
-=======
-        adjoint_param = parabolic.general.get_adjoint_rad_evp_param(self.param)
->>>>>>> 034a6c07
+        adjoint_param = pi.SecondOrderEigenfunction.get_adjoint_problem(self.param)
 
         # target system parameters (controller parameters)
         a1_t = -5
@@ -278,17 +228,10 @@
         # a1_t = a1; a0_t = a0; alpha_t = alpha; beta_t = beta
         self.param_t = [a2, a1_t, a0_t, alpha_t, beta_t]
 
-<<<<<<< HEAD
-        # original intermediate ("_i") and traget intermediate ("_ti") system parameters
-        _, _, a0_i, self.alpha_i, self.beta_i = ef.transform_to_intermediate(self.param)
-        self.param_i = a2, 0, a0_i, self.alpha_i, self.beta_i
-        _, _, a0_ti, self.alpha_ti, self.beta_ti = ef.transform_to_intermediate(self.param_t)
-=======
         # original intermediate ("_i") and target intermediate ("_ti") system parameters
         _, _, a0_i, self.alpha_i, self.beta_i = parabolic.general.eliminate_advection_term(self.param)
         self.param_i = a2, 0, a0_i, self.alpha_i, self.beta_i
         _, _, a0_ti, self.alpha_ti, self.beta_ti = parabolic.general.eliminate_advection_term(self.param_t)
->>>>>>> 034a6c07
         self.param_ti = a2, 0, a0_ti, self.alpha_ti, self.beta_ti
 
         # system/simulation parameters
@@ -298,56 +241,22 @@
         self.n = 10
 
         # create (not normalized) eigenfunctions
-<<<<<<< HEAD
-        self.eig_freq, self.eig_val = ef.SecondOrderRobinEigenfunction.eigfreq_eigval_hint(self.param, self.l, self.n)
-        init_eig_funcs = np.array([ef.SecondOrderRobinEigenfunction(om, self.param, self.l) for om in self.eig_freq])
-        init_adjoint_eig_funcs = np.array(
-            [ef.SecondOrderRobinEigenfunction(om, adjoint_param, self.l) for om in self.eig_freq])
-=======
-        self.eig_freq, self.eig_val = parabolic.general.compute_rad_robin_eigenfrequencies(self.param, self.l, self.n)
+        self.eig_freq, self.eig_val = pi.SecondOrderRobinEigenfunction.eigfreq_eigval_hint(self.param, self.l, self.n)
         init_eig_base = pi.Base(
             [pi.SecondOrderRobinEigenfunction(om, self.param, self.spatial_domain) for om in self.eig_freq])
         init_adjoint_eig_funcs = pi.Base(
             [pi.SecondOrderRobinEigenfunction(om, adjoint_param, self.spatial_domain) for om in self.eig_freq])
->>>>>>> 034a6c07
 
         # normalize eigenfunctions and adjoint eigenfunctions
         self.eig_base, self.adjoint_eig_funcs = pi.normalize_base(init_eig_base, init_adjoint_eig_funcs)
 
         # eigenvalues and -frequencies test
-<<<<<<< HEAD
         eig_freq_i, eig_val_i = ef.SecondOrderRobinEigenfunction.eigfreq_eigval_hint(self.param_i, self.l, self.n)
-=======
-        eig_freq_i, eig_val_i = parabolic.general.compute_rad_robin_eigenfrequencies(self.param_i, self.l, self.n)
->>>>>>> 034a6c07
         self.assertTrue(all(np.isclose(self.eig_val, eig_val_i)))
         calc_eig_freq = np.sqrt((a0_i - eig_val_i) / a2)
         self.assertTrue(all(np.isclose(calc_eig_freq, eig_freq_i)))
 
         # intermediate (_i) eigenfunction test
-<<<<<<< HEAD
-        eig_funcs_i = np.array(
-            [ef.SecondOrderRobinEigenfunction(eig_freq_i[i], self.param_i, self.l, self.eig_funcs[i](0)) for i in
-             range(self.n)])
-        self.assertTrue(all(np.isclose([func(0) for func in eig_funcs_i], [func(0) for func in self.eig_funcs])))
-        test_vec = np.linspace(0, self.l, 100)
-        for i in range(self.n):
-            self.assertTrue(all(
-                np.isclose(self.eig_funcs[i](test_vec), eig_funcs_i[i](test_vec) * np.exp(-a1 / 2 / a2 * test_vec))))
-
-
-class ReturnRealPartTest(unittest.TestCase):
-    def test_it(self):
-        self.assertTrue(np.isreal(ef.return_real_part(1)))
-        self.assertTrue(np.isreal(ef.return_real_part(1 + 0j)))
-        self.assertTrue(np.isreal(ef.return_real_part(1 + 1e-20j)))
-        self.assertRaises(TypeError, ef.return_real_part, None)
-        self.assertRaises(TypeError, ef.return_real_part, (1, 2., 2 + 2j))
-        self.assertRaises(TypeError, ef.return_real_part, [None, 2., 2 + 2j])
-        self.assertRaises(ValueError, ef.return_real_part, [1, 2., 2 + 2j])
-        self.assertRaises(ValueError, ef.return_real_part, 1 + 1e-10j)
-        self.assertRaises(ValueError, ef.return_real_part, 1j)
-=======
         eig_funcs_i = np.array([pi.SecondOrderRobinEigenfunction(eig_freq_i[i], self.param_i, self.spatial_domain,
                                                                  self.eig_base.fractions[i](0))
                                 for i in range(self.n)])
@@ -356,5 +265,4 @@
         test_vec = np.linspace(0, self.l, 100)
         for i in range(self.n):
             self.assertTrue(all(np.isclose(self.eig_base.fractions[i](test_vec),
-                                           eig_funcs_i[i](test_vec) * np.exp(-a1 / 2 / a2 * test_vec))))
->>>>>>> 034a6c07
+                                           eig_funcs_i[i](test_vec) * np.exp(-a1 / 2 / a2 * test_vec))))