import collections
import sys
import unittest
from numbers import Number

import numpy as np
import pyinduct as pi
import pyinduct.core as core


if any([arg in {'discover', 'setup.py', 'test'} for arg in sys.argv]):
    show_plots = False
else:
    show_plots = True
    # show_plots = False

if show_plots:
    import pyqtgraph as pg
    app = pg.QtGui.QApplication([])


class SanitizeInputTestCase(unittest.TestCase):
    def test_scalar(self):
        self.assertRaises(TypeError, core.sanitize_input, 1.0, int)
        pi.sanitize_input(1, int)
        pi.sanitize_input(1.0, float)


class BaseFractionTestCase(unittest.TestCase):
    def setUp(self):
        pass

    def test_init(self):
        f = pi.BaseFraction(np.sin)
        self.assertEqual(f.members, np.sin)

    def test_derive(self):
        f = pi.BaseFraction(np.sin)
        self.assertEqual(f.members, np.sin)

        f_d0 = f.derive(0)
        self.assertEqual(f, f_d0)


class FunctionTestCase(unittest.TestCase):
    def setUp(self):
        pass

    def test_init(self):
        self.assertRaises(TypeError, pi.Function, 42)
        p = pi.Function(np.sin)

        # default kwargs
        self.assertEqual(p.domain, [(-np.inf, np.inf)])
        self.assertEqual(p.nonzero, [(-np.inf, np.inf)])

        for kwarg in ["domain", "nonzero"]:
            # some nice but wrong variants
            for val in ["4-2", dict(start=1, stop=2), [1, 2]]:
                self.assertRaises(TypeError, pi.Function, np.sin, **{kwarg: val})

            # a correct one
            pi.Function(np.sin, **{kwarg: (0, 10)})
            pi.Function(np.sin, **{kwarg: [(0, 3), (5, 10)]})

            # check sorting
            p = pi.Function(np.sin, **{kwarg: (0, -10)})
            self.assertEqual(getattr(p, kwarg), [(-10, 0)])
            p = pi.Function(np.sin, **{kwarg: [(5, 0), (-10, -5)]})
            self.assertEqual(getattr(p, kwarg), [(-10, -5), (0, 5)])

            if kwarg == "domain":
                # check domain check
                self.assertRaises(ValueError, p, -3)
                self.assertRaises(ValueError, p, 10)
            else:
                # TODO check if nonzero check generates warning
                pass

        # test stupid handle
        def wrong_handle(x):
            return np.array([x, x])

        self.assertRaises(TypeError, pi.Function, wrong_handle)

    def test_derivation(self):
        f = pi.Function(np.sin, derivative_handles=[np.cos, np.sin])

        # be robust to meaningless input
        self.assertRaises(ValueError, f.derive, -1)  # stupid derivative
        self.assertRaises(ValueError, f.derive, 3)  # unknown derivative
        self.assertRaises(ValueError, f.derive, 100)  # unknown derivative

        # zeroth derivative should return the function itself
        d0 = f.derive(0)
        self.assertEqual(f, d0)

        d_default = f.derive()

        # default arg should be one
        d1 = f.derive()
        d_default.__dict__.pop("members")
        d1.__dict__.pop("members")
        self.assertEqual(d_default.__dict__, d1.__dict__)

        # derivatives should change
        p_func = d1.__dict__.pop("_function_handle")
        self.assertEqual(p_func, np.cos)

        # list of handles should get shorter
        p_deriv = d1.__dict__.pop("_derivative_handles")
        self.assertEqual(p_deriv, [np.sin])

        # rest should stay the same
        f.__dict__.pop("_function_handle")
        f.__dict__.pop("_derivative_handles")
        f.__dict__.pop("members")
        self.assertEqual(d1.__dict__, f.__dict__)

        f_2 = pi.Function(np.sin, derivative_handles=[np.cos, np.sin])
        d2 = f_2.derive(2)

        # derivatives should change
        p_func = d2.__dict__.pop("_function_handle")
        self.assertEqual(p_func, np.sin)

        # list of handles should get shorter
        p_deriv = d2.__dict__.pop("_derivative_handles")
        self.assertEqual(p_deriv, [])

        # rest should stay the same
        f_2.__dict__.pop("_function_handle")
        f_2.__dict__.pop("_derivative_handles")
        f_2.__dict__.pop("members")
        d2.__dict__.pop("members")
        self.assertEqual(d2.__dict__, f_2.__dict__)

    def test_scale(self):
        f = pi.Function(np.sin, derivative_handles=[np.cos, np.sin])

        # no new object since trivial scaling occurred
        g1 = f.scale(1)
        self.assertEqual(f, g1)

        # after scaling, return scalars and vectors like normal
        g2 = f.scale(10)

        self.assertIsInstance(g2(5), Number)
        self.assertNotIsInstance(g2(5), np.ndarray)
        self.assertTrue(np.array_equal(10 * np.sin(list(range(100))), g2(list(range(100)))))

        # scale with function
        g3 = f.scale(lambda z: z)

        def check_handle(z):
            return z * f(z)

        self.assertIsInstance(g3(5), Number)
        self.assertNotIsInstance(g3(5), np.ndarray)
        self.assertTrue(np.array_equal(g3(list(range(10))), check_handle(list(range(10)))))
        self.assertRaises(ValueError, g3.derive, 1)  # derivatives should be removed when scaled by function

    def test_raise(self):
        f = pi.Function(np.sin, derivative_handles=[np.cos, np.sin])

        # no new object since trivial scaling occurred
        g1 = f.raise_to(1)
        self.assertEqual(f, g1)

        # after scaling, return scalars and vectors like normal
        g2 = f.raise_to(2)

        self.assertIsInstance(g2(5), Number)
        self.assertNotIsInstance(g2(5), np.ndarray)
        self.assertTrue(np.array_equal(np.sin(np.array(range(100))) ** 2, g2(np.array(range(100)))))
        self.assertRaises(ValueError, g2.derive, 1)  # derivatives should be removed when scaled by function

    def test_call(self):

        def func(x):
            if isinstance(x, collections.Iterable):
                raise TypeError("no vectorial stuff allowed!")
            return 2 ** x

        f = pi.Function(func, domain=(0, 10))
        self.assertEqual(f._vectorial, False)  # function handle should be recognized as non-vectorial

        # call with scalar should return scalar with correct value
        self.assertIsInstance(f(10), Number)
        self.assertNotIsInstance(f(10), np.ndarray)
        self.assertEqual(f(10), func(10))

        # vectorial arguments should be understood and an np.ndarray shall be returned
        self.assertIsInstance(f(np.array(range(10))), np.ndarray)
        self.assertTrue(np.array_equal(f(np.array(range(10))), [func(val) for val in range(10)]))

    def test_vector_call(self):

        def vector_func(x):
            return 2 * x

        f = pi.Function(vector_func, domain=(0, 10))
        self.assertEqual(f._vectorial, True)  # function handle should be recognized as vectorial

        # call with scalar should return scalar with correct value
        self.assertIsInstance(f(10), Number)
        self.assertNotIsInstance(f(10), np.ndarray)
        self.assertEqual(f(10), vector_func(10))

        # vectorial arguments should be understood and an np.ndarray shall be returned
        self.assertIsInstance(f(np.array(range(10))), np.ndarray)
        self.assertTrue(np.array_equal(f(np.array(range(10))), [vector_func(val) for val in range(10)]))


class BaseTestCase(unittest.TestCase):
    def setUp(self):
        self.fractions = [pi.Function(lambda x: 2),
                          pi.Function(lambda x: 2 * x),
                          pi.Function(lambda x: x ** 2),
                          pi.Function(lambda x: np.sin(x))
                          ]

    def test_init(self):
        # single and iterable arguments should be taken
        b1 = pi.Base(self.fractions[0])
        b2 = pi.Base(self.fractions)


class StackedBaseTestCase(unittest.TestCase):
    def setUp(self):
        self.b1 = pi.Base([pi.Function(lambda x: np.sin(2)),
                           pi.Function(lambda x: np.sin(2*x)),
                           pi.Function(lambda x: np.sin(2 ** 2 * x)),
                           ])
        pi.register_base("b1", self.b1)
        self.b2 = pi.Base([pi.Function(lambda x: np.cos(4)),
                           pi.Function(lambda x: np.cos(4 * x)),
                           pi.Function(lambda x: np.cos(4 ** 2 * x)),
                           ])
        pi.register_base("b2", self.b2)

    @unittest.skip  # WIP
    def test_init(self):
        fractions = np.hstack([self.b1, self.b2])
        info = None
        b = pi.StackedBase(fractions, info)
        self.assertEqual(b.fractions.size, 6)


class IntersectionTestCase(unittest.TestCase):
    def test_wrong_arguments(self):
        # interval bounds not sorted
        self.assertRaises(ValueError, core.domain_intersection, (3, 2), (1, 3))
        # intervals not sorted
        self.assertRaises(ValueError, core.domain_intersection, [(4, 5), (1, 2)], (1, 3))
        # intervals useless
        self.assertRaises(ValueError, core.domain_intersection, [(4, 5), (5, 6)], (1, 3))

    def test_easy_intersections(self):
        self.assertEqual(core.domain_intersection((0, 2), (1, 3)), [(1, 2)])
        self.assertEqual(core.domain_intersection((0, 1), (1, 3)), [])
        self.assertEqual(core.domain_intersection((3, 5), (1, 3)), [])
        self.assertEqual(core.domain_intersection((3, 5), (1, 4)), [(3, 4)])
        self.assertEqual(core.domain_intersection((3, 5), (1, 6)), [(3, 5)])
        self.assertEqual(core.domain_intersection((3, 5), (6, 7)), [])

    def test_complex_intersections(self):
        self.assertEqual(core.domain_intersection([(0, 2), (3, 5)], (3, 4)), [(3, 4)])
        self.assertEqual(core.domain_intersection([(0, 2), (3, 5)], (1, 4)), [(1, 2), (3, 4)])
        self.assertEqual(core.domain_intersection((1, 4), [(0, 2), (3, 5)]), [(1, 2), (3, 4)])
        self.assertEqual(core.domain_intersection([(1, 3), (4, 6)], [(0, 2), (3, 5)]), [(1, 2), (4, 5)])
        self.assertEqual(core.domain_intersection([(-10, -4), (2, 5), (10, 17)], [(-20, -5), (3, 5), (7, 23)]),
                         [(-10, -5), (3, 5)], (10, 17))


class ScalarDotProductL2TestCase(unittest.TestCase):
    def setUp(self):
        self.f1 = pi.Function(lambda x: 1, domain=(0, 10))
        self.f2 = pi.Function(lambda x: 2, domain=(0, 5))
        self.f3 = pi.Function(lambda x: 2, domain=(0, 5), nonzero=(2, 3))
        self.f4 = pi.Function(lambda x: 2, domain=(0, 5), nonzero=(2, 2 + 1e-1))

        self.f5 = pi.LagrangeFirstOrder(0, 1, 2)
        self.f6 = pi.LagrangeFirstOrder(1, 2, 3)
        self.f7 = pi.LagrangeFirstOrder(2, 3, 4)

    def test_domain(self):
        self.assertAlmostEqual(core._dot_product_l2(self.f1, self.f2), 10)
        self.assertAlmostEqual(core._dot_product_l2(self.f1, self.f3), 2)

    def test_nonzero(self):
        self.assertAlmostEqual(core._dot_product_l2(self.f1, self.f4), 2e-1)

    def test_lagrange(self):
        self.assertAlmostEqual(core._dot_product_l2(self.f5, self.f7), 0)
        self.assertAlmostEqual(core._dot_product_l2(self.f5, self.f6), 1 / 6)
        self.assertAlmostEqual(core._dot_product_l2(self.f7, self.f6), 1 / 6)
        self.assertAlmostEqual(core._dot_product_l2(self.f5, self.f5), 2 / 3)


# TODO tests for dot_product_l2 (vectorial case)


class CalculateScalarProductMatrixTestCase(unittest.TestCase):
    def setUp(self):
        interval = (0, 10)
        nodes = 5
<<<<<<< HEAD
        self.nodes1, self.initial_functions1 = shapefunctions.cure_interval(shapefunctions.LagrangeFirstOrder, interval,
                                                                            node_count=nodes)
        self.nodes2, self.initial_functions2 = shapefunctions.cure_interval(shapefunctions.LagrangeFirstOrder, interval,
                                                                            node_count=2 * nodes - 1)
=======
        self.nodes1, self.initial_functions1 = pi.cure_interval(pi.LagrangeFirstOrder, interval, node_count=nodes)
        self.nodes2, self.initial_functions2 = pi.cure_interval(pi.LagrangeFirstOrder, interval, node_count=2*nodes-1)
>>>>>>> 034a6c07
        self.optimization = None
        print(np.array(self.nodes1), np.array(self.nodes2))

    def run_benchmark(self):
        """
        # run the non optimized code
        """
        # symmetrical
<<<<<<< HEAD
        mat = core.calculate_scalar_product_matrix(core.dot_product_l2, self.initial_functions1,
                                                   self.initial_functions1, optimize=self.optimization)
=======
        mat = pi.calculate_scalar_product_matrix(pi.dot_product_l2,
                                                 self.initial_functions1, self.initial_functions1,
                                                 optimize=self.optimization)
>>>>>>> 034a6c07
        # print(mat)
        # print()

        # rect1
<<<<<<< HEAD
        mat = core.calculate_scalar_product_matrix(core.dot_product_l2, self.initial_functions2,
                                                   self.initial_functions1, optimize=self.optimization)
=======
        mat = pi.calculate_scalar_product_matrix(pi.dot_product_l2,
                                                 self.initial_functions2, self.initial_functions1,
                                                 optimize=self.optimization)
>>>>>>> 034a6c07
        # print(mat)
        # print()

        # rect2
<<<<<<< HEAD
        mat = core.calculate_scalar_product_matrix(core.dot_product_l2, self.initial_functions1,
                                                   self.initial_functions2, optimize=self.optimization)
=======
        mat = pi.calculate_scalar_product_matrix(pi.dot_product_l2,
                                                 self.initial_functions1, self.initial_functions2,
                                                 optimize=self.optimization)
>>>>>>> 034a6c07
        # print(mat)
        # print()

    @unittest.skip
    def test_optimized(self):
        # run the non optimized code
        self.optimization = True
        self.run_benchmark()

    def test_unoptimized(self):
        # run the non optimized code
        self.optimization = False
        self.run_benchmark()


class ProjectionTest(unittest.TestCase):
    def setUp(self):
        interval = (0, 10)
        node_cnt = 11
        self.nodes, self.lag_base = pi.cure_interval(pi.LagrangeFirstOrder, interval, node_count=node_cnt)
        pi.register_base("lag_base", self.lag_base, overwrite=True)

        # "real" functions
        self.z_values = np.linspace(interval[0], interval[1], 100 * node_cnt)  # because we are smarter
<<<<<<< HEAD
        self.funcs = [core.Function(lambda x: 2), core.Function(lambda x: 2 * x), core.Function(lambda x: x ** 2),
                      core.Function(lambda x: np.sin(x))]
        self.funcs[1](10)
        self.real_values = [func(self.z_values) for func in self.funcs]
=======
        self.functions = [pi.Function(lambda x: 2),
                          pi.Function(lambda x: 2 * x),
                          pi.Function(lambda x: x ** 2),
                          pi.Function(lambda x: np.sin(x))
                          ]
        self.real_values = [func(self.z_values) for func in self.functions]
>>>>>>> 034a6c07

    def test_types_projection(self):
        self.assertRaises(TypeError, pi.project_on_base, 1, 2)
        self.assertRaises(TypeError, pi.project_on_base, np.sin, np.sin)

    def test_projection_on_lag1st(self):
        weights = [pi.project_on_base(self.functions[1], self.lag_base),
                   pi.project_on_base(self.functions[2], self.lag_base),
                   pi.project_on_base(self.functions[3], self.lag_base)]

        # linear function -> should be fitted exactly
        self.assertTrue(np.allclose(weights[0], self.functions[1](self.nodes)))

        # quadratic function -> should be fitted somehow close
        self.assertTrue(np.allclose(weights[1], self.functions[2](self.nodes), atol=.5))

        # trig function -> will be crappy
        self.assertTrue(np.allclose(weights[2], self.functions[3](self.nodes), atol=.5))

        if show_plots:
            # since test function are lagrange1st order, plotting the results is fairly easy
            for idx, w in enumerate(weights):
                pw = pg.plot(title="Weights {0}".format(idx))
                pw.plot(x=self.z_values, y=self.real_values[idx + 1], pen="r")
                pw.plot(x=self.nodes.points, y=w, pen="b")
                app.exec_()

    def test_back_projection_from_lagrange_1st(self):
        vec_real_func = np.vectorize(self.functions[1])
        real_weights = vec_real_func(self.nodes)
        approx_func = pi.back_project_from_base(real_weights, self.lag_base)
        approx_func_dz = pi.back_project_from_base(real_weights, pi.get_base("lag_base").derive(1))
        self.assertTrue(np.allclose(approx_func(self.z_values), vec_real_func(self.z_values)))

        if show_plots:
            # lines should match exactly
            pw = pg.plot(title="back projected linear function")
            pw.plot(x=self.z_values, y=vec_real_func(self.z_values), pen="r")
            pw.plot(x=self.z_values, y=approx_func(self.z_values), pen="g")
            pw.plot(x=self.z_values, y=approx_func_dz(self.z_values), pen="b")
            app.exec_()

    def tearDown(self):
        pi.deregister_base("lag_base")


class ChangeProjectionBaseTest(unittest.TestCase):
    def setUp(self):
        # real function
        self.z_values = np.linspace(0, 1, 1000)
        self.real_func = pi.Function(lambda x: x)
        self.real_func_handle = np.vectorize(self.real_func)

        # approximation by lag1st
        self.nodes, self.lag_base = pi.cure_interval(pi.LagrangeFirstOrder, (0, 1), node_count=2)
        pi.register_base("lag_base", self.lag_base)
        self.src_weights = pi.project_on_base(self.real_func, self.lag_base)
        self.assertTrue(np.allclose(self.src_weights, [0, 1]))  # just to be sure
        self.src_approx_handle = pi.back_project_from_base(self.src_weights, self.lag_base)

        # approximation by sin(w*x)
        def trig_factory(freq):
            def func(x):
                return np.sin(freq * x)

            return func

        self.trig_base = pi.Base([pi.Function(trig_factory(w), domain=(0, 1)) for w in range(1, 3)])

    def test_types_change_projection_base(self):
        with self.assertRaises(TypeError):
            pi.change_projection_base(1, pi.Base(np.sin), pi.Base(np.cos))

    def test_lag1st_to_trig(self):
<<<<<<< HEAD
        # scalar case
        dest_weight = core.change_projection_base(self.src_weights, self.src_test_funcs, self.trig_test_funcs[0])
        dest_approx_handle_s = core.back_project_from_base(dest_weight, self.trig_test_funcs[0])

        # standard case
        dest_weights = core.change_projection_base(self.src_weights, self.src_test_funcs, self.trig_test_funcs)
        dest_approx_handle = core.back_project_from_base(dest_weights, self.trig_test_funcs)
        error = np.sum(
            np.power(np.subtract(self.real_func_handle(self.z_values), dest_approx_handle(self.z_values)), 2))
=======
        destination_weights = pi.change_projection_base(self.src_weights, self.lag_base, self.trig_base)
        destination_approx_handle = pi.back_project_from_base(destination_weights, self.trig_base)
        error = np.sum(np.power(
            np.subtract(self.real_func_handle(self.z_values), destination_approx_handle(self.z_values)),
            2))
>>>>>>> 034a6c07

        if show_plots:
            pw = pg.plot(title="change projection base")
            i1 = pw.plot(x=self.z_values, y=self.real_func_handle(self.z_values), pen="r")
            i2 = pw.plot(x=self.z_values, y=self.src_approx_handle(self.z_values),
                         pen=pg.mkPen("g", style=pg.QtCore.Qt.DashLine))
            i3 = pw.plot(x=self.z_values, y=destination_approx_handle(self.z_values), pen="c")
            legend = pw.addLegend()
            legend.addItem(i1, "f(x) = x")
            legend.addItem(i2, "2x Lagrange1st")
            legend.addItem(i3, "sin(wx) with w in [1, {0}]".format(destination_weights.shape[0]))
            app.exec_()

        # should fit pretty nice
        self.assertLess(error, 1e-2)

    def tearDown(self):
        pi.deregister_base("lag_base")


class NormalizeFunctionsTestCase(unittest.TestCase):
    def setUp(self):
        self.f = pi.Function(np.sin, domain=(0, np.pi * 2))
        self.g = pi.Function(np.cos, domain=(0, np.pi * 2))
        self.l = pi.Function(np.log, domain=(0, np.exp(1)))

        self.base_f = pi.Base(self.f)
        self.base_g = pi.Base(self.g)
        self.base_l = pi.Base(self.l)

    def test_self_scale(self):
        f = pi.normalize_base(self.base_f)
        prod = pi.dot_product_l2(f.fractions, f.fractions)[0]
        self.assertAlmostEqual(prod, 1)

    def test_scale(self):
        f, l = pi.normalize_base(self.base_f, self.base_l)
        prod = pi.dot_product_l2(f.fractions, l.fractions)[0]
        self.assertAlmostEqual(prod, 1)

    def test_culprits(self):
        # not possible
        self.assertRaises(ValueError, pi.normalize_base, self.base_g, self.base_l)

        # orthogonal
        self.assertRaises(ValueError, pi.normalize_base, self.base_f, self.base_g)


class FindRootsTestCase(unittest.TestCase):
    def setUp(self):
        def _char_equation(omega):
            return omega * (np.sin(omega) + omega * np.cos(omega))

        def _univar_equation(x):
            return [np.cos(x[0]), np.cos(4 * x[1])]

        def _cmplx_equation(lamda):
            if lamda == 0:
                return 0
            return lamda ** 2 + 9

        self.char_eq = _char_equation
        self.univar_eq = _univar_equation
        self.cmplx_eq = _cmplx_equation

        self.n_roots = 10
        self.small_grid = np.arange(0, 1, 1)
        self.grid = np.arange(0, 50, 1)
        self.rtol = -1

    def test_in_fact_roots(self):
        roots = pi.find_roots(self.char_eq, self.n_roots, self.grid, self.rtol)
        for root in roots:
            self.assertAlmostEqual(self.char_eq(root), 0)

    def test_enough_roots(self):
        # small area -> not enough roots -> Exception
        self.assertRaises(ValueError, pi.find_roots, self.char_eq, self.n_roots, self.small_grid, self.rtol)

        roots = pi.find_roots(self.char_eq, self.n_roots, self.grid, self.rtol)
        self.assertEqual(len(roots), self.n_roots)

    def test_rtol(self):
        roots = pi.find_roots(self.char_eq, self.n_roots, self.grid, self.rtol, show_plot=show_plots)
        self.assertGreaterEqual(np.log10(min(np.abs(np.diff(roots)))), self.rtol)

    def test_in_area(self):
        roots = pi.find_roots(self.char_eq, self.n_roots, self.grid, self.rtol)
        for root in roots:
            self.assertTrue(root >= 0.)

    @unittest.skip  # doesn't match the new signature
    def test_error_raiser(self):
        float_num = -1.
        int_num = 0
        to_small_area_end = 1e-3

        self.assertRaises(TypeError, pi.find_roots, int_num, self.n_roots, self.grid, self.rtol)
        self.assertRaises(TypeError, pi.find_roots, self.char_eq, float_num, self.grid, self.rtol)
        self.assertRaises(TypeError, pi.find_roots, self.char_eq, self.n_roots, self.grid, self.rtol,
                          points_per_root=float_num)
        self.assertRaises(TypeError, pi.find_roots, self.char_eq, self.n_roots, self.grid, self.rtol,
                          show_plots=int_num)
        self.assertRaises(TypeError, pi.find_roots, self.char_eq, self.n_roots, self.grid, float_num)

        self.assertRaises(ValueError, pi.find_roots, self.char_eq, self.n_roots, int_num, self.rtol)
        self.assertRaises(ValueError, pi.find_roots, self.char_eq, self.n_roots, self.grid, self.rtol, atol=int_num)
        self.assertRaises(ValueError, pi.find_roots, self.char_eq, int_num, self.grid, self.rtol)
        self.assertRaises(ValueError, pi.find_roots, self.char_eq, self.n_roots, self.grid, self.rtol,
                          points_per_root=int_num)
        self.assertRaises(ValueError, pi.find_roots, self.char_eq, self.n_roots, float_num, self.rtol)
        self.assertRaises(ValueError, pi.find_roots, self.char_eq, self.n_roots, self.grid, self.rtol,
                          atol=float_num)
        self.assertRaises(ValueError, pi.find_roots, self.char_eq, self.n_roots, to_small_area_end, self.rtol)

    def test_debug_plot(self):
        if show_plots:
            self.roots = pi.find_roots(self.char_eq, self.n_roots, self.grid, rtol=self.rtol,
                                       show_plot=show_plots)

    def test_cmplx_func(self):
        grid = [np.arange(-10, 10), np.arange(-5, 5)]
        roots = pi.find_roots(self.cmplx_eq, 3, grid, -1, show_plot=show_plots, complex=True)
        self.assertTrue(np.allclose([self.cmplx_eq(root) for root in roots], [0] * len(roots)))
        print(roots)

    def test_n_dim_func(self):
        grid = np.array([list(range(10)), list(range(10))])
        roots = pi.find_roots(self.univar_eq, self.n_roots, grid, self.rtol,
                              show_plot=show_plots)
        print(roots)

    def tearDown(self):
        pass


@unittest.skip
class ReturnRealPartTest(unittest.TestCase):
    def test_it(self):
        self.assertTrue(np.isreal(pi.return_real_part(1)))
        self.assertTrue(np.isreal(pi.return_real_part(1 + 0j)))
        self.assertTrue(np.isreal(pi.return_real_part(1 + 1e-20j)))
        self.assertRaises(TypeError, pi.return_real_part, None)
        self.assertRaises(TypeError, pi.return_real_part, (1, 2., 2 + 2j))
        self.assertRaises(TypeError, pi.return_real_part, [None, 2., 2 + 2j])
        self.assertRaises(ValueError, pi.return_real_part, [1, 2., 2 + 2j])
        self.assertRaises(ValueError, pi.return_real_part, 1 + 1e-10j)
        self.assertRaises(ValueError, pi.return_real_part, 1j)


class ParamsTestCase(unittest.TestCase):
    def test_init(self):
        p = pi.Parameters(a=10, b=12, c="high")
        self.assertTrue(p.a == 10)
        self.assertTrue(p.b == 12)
        self.assertTrue(p.c == "high")<|MERGE_RESOLUTION|>--- conflicted
+++ resolved
@@ -305,15 +305,8 @@
     def setUp(self):
         interval = (0, 10)
         nodes = 5
-<<<<<<< HEAD
-        self.nodes1, self.initial_functions1 = shapefunctions.cure_interval(shapefunctions.LagrangeFirstOrder, interval,
-                                                                            node_count=nodes)
-        self.nodes2, self.initial_functions2 = shapefunctions.cure_interval(shapefunctions.LagrangeFirstOrder, interval,
-                                                                            node_count=2 * nodes - 1)
-=======
         self.nodes1, self.initial_functions1 = pi.cure_interval(pi.LagrangeFirstOrder, interval, node_count=nodes)
         self.nodes2, self.initial_functions2 = pi.cure_interval(pi.LagrangeFirstOrder, interval, node_count=2*nodes-1)
->>>>>>> 034a6c07
         self.optimization = None
         print(np.array(self.nodes1), np.array(self.nodes2))
 
@@ -322,38 +315,23 @@
         # run the non optimized code
         """
         # symmetrical
-<<<<<<< HEAD
-        mat = core.calculate_scalar_product_matrix(core.dot_product_l2, self.initial_functions1,
-                                                   self.initial_functions1, optimize=self.optimization)
-=======
         mat = pi.calculate_scalar_product_matrix(pi.dot_product_l2,
                                                  self.initial_functions1, self.initial_functions1,
                                                  optimize=self.optimization)
->>>>>>> 034a6c07
         # print(mat)
         # print()
 
         # rect1
-<<<<<<< HEAD
-        mat = core.calculate_scalar_product_matrix(core.dot_product_l2, self.initial_functions2,
-                                                   self.initial_functions1, optimize=self.optimization)
-=======
         mat = pi.calculate_scalar_product_matrix(pi.dot_product_l2,
                                                  self.initial_functions2, self.initial_functions1,
                                                  optimize=self.optimization)
->>>>>>> 034a6c07
         # print(mat)
         # print()
 
         # rect2
-<<<<<<< HEAD
-        mat = core.calculate_scalar_product_matrix(core.dot_product_l2, self.initial_functions1,
-                                                   self.initial_functions2, optimize=self.optimization)
-=======
         mat = pi.calculate_scalar_product_matrix(pi.dot_product_l2,
                                                  self.initial_functions1, self.initial_functions2,
                                                  optimize=self.optimization)
->>>>>>> 034a6c07
         # print(mat)
         # print()
 
@@ -378,19 +356,12 @@
 
         # "real" functions
         self.z_values = np.linspace(interval[0], interval[1], 100 * node_cnt)  # because we are smarter
-<<<<<<< HEAD
-        self.funcs = [core.Function(lambda x: 2), core.Function(lambda x: 2 * x), core.Function(lambda x: x ** 2),
-                      core.Function(lambda x: np.sin(x))]
-        self.funcs[1](10)
-        self.real_values = [func(self.z_values) for func in self.funcs]
-=======
         self.functions = [pi.Function(lambda x: 2),
                           pi.Function(lambda x: 2 * x),
                           pi.Function(lambda x: x ** 2),
                           pi.Function(lambda x: np.sin(x))
                           ]
         self.real_values = [func(self.z_values) for func in self.functions]
->>>>>>> 034a6c07
 
     def test_types_projection(self):
         self.assertRaises(TypeError, pi.project_on_base, 1, 2)
@@ -465,23 +436,11 @@
             pi.change_projection_base(1, pi.Base(np.sin), pi.Base(np.cos))
 
     def test_lag1st_to_trig(self):
-<<<<<<< HEAD
-        # scalar case
-        dest_weight = core.change_projection_base(self.src_weights, self.src_test_funcs, self.trig_test_funcs[0])
-        dest_approx_handle_s = core.back_project_from_base(dest_weight, self.trig_test_funcs[0])
-
-        # standard case
-        dest_weights = core.change_projection_base(self.src_weights, self.src_test_funcs, self.trig_test_funcs)
-        dest_approx_handle = core.back_project_from_base(dest_weights, self.trig_test_funcs)
-        error = np.sum(
-            np.power(np.subtract(self.real_func_handle(self.z_values), dest_approx_handle(self.z_values)), 2))
-=======
         destination_weights = pi.change_projection_base(self.src_weights, self.lag_base, self.trig_base)
         destination_approx_handle = pi.back_project_from_base(destination_weights, self.trig_base)
         error = np.sum(np.power(
             np.subtract(self.real_func_handle(self.z_values), destination_approx_handle(self.z_values)),
             2))
->>>>>>> 034a6c07
 
         if show_plots:
             pw = pg.plot(title="change projection base")
