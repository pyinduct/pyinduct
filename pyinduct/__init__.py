--- conflicted
+++ resolved
@@ -23,11 +23,7 @@
 # noinspection PyUnresolvedReferences
 from .eigenfunctions import *
 # noinspection PyUnresolvedReferences
-<<<<<<< HEAD
-from pyinduct.simulation import FeedbackLaw, Feedback
-=======
 from .trajectory import *
->>>>>>> c5c84397
 # noinspection PyUnresolvedReferences
 from .registry import *
 # noinspection PyUnresolvedReferences
