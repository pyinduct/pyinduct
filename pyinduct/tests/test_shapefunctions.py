--- conflicted
+++ resolved
@@ -31,7 +31,6 @@
         self.assertRaises(ValueError, pi.cure_interval, pi.LagrangeFirstOrder,
                           (0, 2), 2, 1)
 
-<<<<<<< HEAD
     def test_evaluation_constant(self):
         for func_cls in self.func_classes:
             for n in range(3, self.node_count, 2):
@@ -109,19 +108,6 @@
         if register:
             pi.register_base("test", base)
         return nodes, base
-=======
-    def test_smoothness(self):
-        func_classes = [pi.LagrangeFirstOrder, pi.LagrangeSecondOrder]
-        derivatives = {pi.LagrangeFirstOrder: range(0, 2),
-                       pi.LagrangeSecondOrder: range(0, 3)}
-        tolerances = {pi.LagrangeFirstOrder: [5e0, 1.5e2],
-                      pi.LagrangeSecondOrder: [1e0, 1e2, 9e2]}
-
-        for func_cls in func_classes:
-            for order in derivatives[func_cls]:
-                self.assertGreater(tolerances[func_cls][order],
-                                   self.shape_generator(func_cls, order))
->>>>>>> b8edbbbe
 
     def shape_generator(self, cls, der_order):
         """
@@ -136,15 +122,10 @@
                                       lambda z: -9 * np.sin(3 * z)])
 
         weights = pi.project_on_base(approx_func, base)
-<<<<<<< HEAD
         hull = pi.evaluate_approximation("test", np.atleast_2d(weights),
                                          temp_domain=self.dt,
                                          spat_domain=self.dz,
                                          spat_order=der_order)
-=======
-        shape_vals = np.array([func.derive(der_order)(dz) for func in base])
-        hull = pi.EvalData(dz, weights@shape_vals)
->>>>>>> b8edbbbe
 
         if show_plots:
             # plot shapefunctions
@@ -161,19 +142,6 @@
                 for idx, func in enumerate(base.fractions)]
 
             # plot hull curve
-<<<<<<< HEAD
-            pw.addItem(pg.PlotDataItem(np.array(hull.input_data[1]),
-                                       hull.output_data[0, :],
-                                       pen=pg.mkPen(width=2),
-                                       name="hull-curve"))
-            # plot original function
-            pw.addItem(pg.PlotDataItem(np.array(self.dz),
-                                       approx_func.derive(der_order)(self.dz),
-                                       pen=pg.mkPen(
-                                           color="m",
-                                           width=2,
-                                           style=pg.QtCore.Qt.DashLine),
-=======
             pw.addItem(pg.PlotDataItem(x=hull.input_data[0].points,
                                        y=hull.output_data,
                                        pen=pg.mkPen(width=2),
@@ -183,19 +151,13 @@
                                        y=approx_func.derive(der_order)(dz),
                                        pen=pg.mkPen(color="m", width=2,
                                                     style=pg.QtCore.Qt.DashLine),
->>>>>>> b8edbbbe
                                        name="original"))
             pi.show(show_mpl=False)
 
         pi.deregister_base("test")
-<<<<<<< HEAD
 
         return np.sum(np.abs(hull.output_data[0, :]
                              - approx_func.derive(der_order)(self.dz)))
-=======
-        return np.sum(np.abs(hull.output_data
-                             - approx_func.derive(der_order)(dz)))
->>>>>>> b8edbbbe
 
 
 class NthOrderCureTestCase(unittest.TestCase):
