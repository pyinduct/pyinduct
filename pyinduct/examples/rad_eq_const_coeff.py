r"""
Implementation of the approximation scheme presented in [RW2018]_.
The system

.. math::
    :nowrap:

    \begin{align*}
        \dot x(z,t) &= a_2 x''(z,t) + a_1 x'(z,t) + a_0 x(z,t) \\
        x'(0,t) &= \alpha x(0,t) \\
        x'(1,t) &= -\beta x(1,t) + u(t) \\
    \end{align*}

and the observer

.. math::
    :nowrap:

    \begin{align*}
        \dot{\hat{x}}(z,t) &= a_2 \hat x''(z,t) + a_1 \hat x'(z,t)
                        + a_0 \hat x(z,t) + l(z) \tilde y(t)\\
        \hat x'(0,t) &= \alpha \hat x(0,t) + l_0 \tilde y(t) \\
        \hat x'(1,t) &= -\beta \hat x(1,t) + u(t) \\
    \end{align*}

are approximated with :py:class:`.LagrangeFirstOrder` (FEM) shapefunctions
and the backstepping controller and observer are approximated with
the eigenfunctions respectively the adjoint eigenfunction of the system
operator, see [RW2018]_.

Note:
    For now, only :code:`a0 = 0` and :code:`a0_t_o = 0` are supported, because
    of some limitations of the automatic observer gain transformation,
<<<<<<< HEAD
    see :py:func:`.evaluate_trafos` docstring.
=======
    see :py:func:`.evaluate_transformations` docstring.
>>>>>>> 5aed9bcc

References:

    .. [RW2018] Marcus Riesmeier and Frank Woittennek;
          On approximation of backstepping observers for parabolic systems with
          robin boundary conditions; In: Proceedings of the 57th IEEE,
          International Conference on Decision and Control (CDC), Miami,
          Florida, USA, December 17-19, 2018.
"""
<<<<<<< HEAD
from pyinduct.tests import test_examples

if __name__ == "__main__" or test_examples:
    import numpy as np
    import pyinduct as pi
    import pyinduct.parabolic as parabolic
    from pyinduct.simulation import get_sim_result


    def approximate_observer(sys_lbl, obs_sys_lbl, test_lbl, tar_test_lbl, system_input):
        a1_t, a0_t, alpha_t, beta_t = a1_t_o, a0_t_o, alpha_t_o, beta_t_o
        int_kernel_00 = beta_t - beta - (a0_t - a0) / 2 / a2 * l
        l0 = alpha_t - alpha + int_kernel_00

        x_sys = pi.FieldVariable(sys_lbl)
        x_obs = pi.FieldVariable(obs_sys_lbl)
        psi_fem = pi.TestFunction(obs_sys_lbl)
        psi_eig = pi.TestFunction(test_lbl)
        psi_eig_t = pi.TestFunction(tar_test_lbl, approx_label=test_lbl)

        obs_rad_pde, obs_base_labels = parabolic.get_parabolic_robin_weak_form(
            obs_sys_lbl,
            obs_sys_lbl,
            system_input,
            param,
            spatial_domain.bounds)
        obs_error = pi.Controller(pi.WeakFormulation(
            [pi.ScalarTerm(x_obs(0), scale=-1), pi.ScalarTerm(x_sys(0))],
            name="observer_error"))
        observer_gain = pi.ObserverFeedback(
            pi.WeakFormulation(
                [pi.ScalarTerm(psi_fem(0), scale=a2 * l0),
                 pi.ScalarTerm(psi_eig_t(0), scale=a2 * alpha_t),
                 pi.ScalarTerm(psi_eig(0), scale=-a2 * alpha_t),
                 pi.ScalarTerm(psi_eig_t(0).derive(order=1), scale=-a2),
                 pi.ScalarTerm(psi_eig(0).derive(order=1), scale=a2),
                 pi.ScalarTerm(psi_eig(0), scale=-a2 * int_kernel_00)],
                name="observer_gain"),
            obs_error)

        obs_rad_pde.terms = np.hstack((
            obs_rad_pde.terms, pi.ScalarTerm(pi.ObserverGain(observer_gain))
        ))

        return obs_rad_pde, obs_base_labels


    class ReversedRobinEigenfunction(pi.SecondOrderRobinEigenfunction):
        def __init__(self, om, param, l, scale=1, max_der_order=2):
            a2, a1, a0, alpha, beta = param
            _param = a2, -a1, a0, beta, alpha
            pi.SecondOrderRobinEigenfunction.__init__(self, om, _param, l,
                                                      scale, max_der_order)

            self.function_handle = self.function_handle_factory(
                self.function_handle, l)
            self.derivative_handles = [
                self.function_handle_factory(handle, l, ord + 1) for
                ord, handle in enumerate(self.derivative_handles)]

        def function_handle_factory(self, old_handle, l, der_order=0):
            def new_handle(z):
                return old_handle(l - z) * (-1) ** der_order

            return new_handle

        @staticmethod
        def eigfreq_eigval_hint(param, l, n_roots, show_plot=False):
            a2, a1, a0, alpha, beta = param
            _param = a2, -a1, a0, beta, alpha
            return pi.SecondOrderRobinEigenfunction.eigfreq_eigval_hint(
                _param, l, n_roots, show_plot=show_plot)

=======
import numpy as np

import pyinduct as pi
import pyinduct.parabolic as parabolic
from pyinduct.tests import test_examples

>>>>>>> 5aed9bcc

def approximate_observer(obs_params, sys_params, sys_domain, sys_lbl,
                         obs_sys_lbl, test_lbl, tar_test_lbl, system_input):
    a2, a1_t, a0_t, alpha_t, beta_t = obs_params
    a2, a1, a0, alpha, beta = sys_params
    bounds = sys_domain.bounds

    int_kernel_00 = beta_t - beta - (a0_t - a0) / 2 / a2 * bounds[1]
    l0 = alpha_t - alpha + int_kernel_00

    x_sys = pi.FieldVariable(sys_lbl)
    x_obs = pi.FieldVariable(obs_sys_lbl)
    psi_fem = pi.TestFunction(obs_sys_lbl)
    psi_eig = pi.TestFunction(test_lbl)
    psi_eig_t = pi.TestFunction(tar_test_lbl, approx_label=test_lbl)

    obs_rad_pde, obs_base_labels = parabolic.get_parabolic_robin_weak_form(
        obs_sys_lbl,
        obs_sys_lbl,
        system_input,
        sys_params,
        bounds)
    obs_error = pi.StateFeedback(pi.WeakFormulation(
        [pi.ScalarTerm(x_obs(0), scale=-1), pi.ScalarTerm(x_sys(0))],
        name="observer_error"))
    gain_handle = pi.ObserverFeedback(
        pi.WeakFormulation(
            [pi.ScalarTerm(psi_fem(0), scale=a2 * l0),
             pi.ScalarTerm(psi_eig_t(0), scale=a2 * alpha_t),
             pi.ScalarTerm(psi_eig(0), scale=-a2 * alpha_t),
             pi.ScalarTerm(psi_eig_t(0).derive(order=1), scale=-a2),
             pi.ScalarTerm(psi_eig(0).derive(order=1), scale=a2),
             pi.ScalarTerm(psi_eig(0), scale=-a2 * int_kernel_00)],
            name="observer_gain"),
        obs_error)

    obs_rad_pde.terms = np.hstack((
        obs_rad_pde.terms, pi.ScalarTerm(pi.ObserverGain(gain_handle))
    ))

    return obs_rad_pde, obs_base_labels


class ReversedRobinEigenfunction(pi.SecondOrderRobinEigenfunction):
    def __init__(self, om, param, l, scale=1, max_der_order=2):
        a2, a1, a0, alpha, beta = param
        _param = a2, -a1, a0, beta, alpha
        pi.SecondOrderRobinEigenfunction.__init__(self, om, _param, l,
                                                  scale, max_der_order)

        self.function_handle = self.function_handle_factory(
            self.function_handle, l)
        self.derivative_handles = [
            self.function_handle_factory(handle, l, ord + 1) for
            ord, handle in enumerate(self.derivative_handles)]

    def function_handle_factory(self, old_handle, l, der_order=0):
        def new_handle(z):
            return old_handle(l - z) * (-1) ** der_order

        return new_handle

    @staticmethod
    def eigfreq_eigval_hint(param, l, n_roots, show_plot=False):
        a2, a1, a0, alpha, beta = param
        _param = a2, -a1, a0, beta, alpha
        return pi.SecondOrderRobinEigenfunction.eigfreq_eigval_hint(
            _param, l, n_roots, show_plot=show_plot)


def main():
    # PARAMETERS TO VARY
    # number of eigenfunctions, used for control law approximation
    n_modal = 10
    # number FEM test functions, used for system approximation/simulation
    n_fem = 20

    # system/simulation parameters
    z_end = 1
    spat_bounds = (0, z_end)
    spatial_domain = pi.Domain(bounds=(0, z_end), num=n_fem)
    trans_time = 1
    temporal_domain = pi.Domain(bounds=(0, 1.5), num=2000)
    actuation_type = 'robin'
    bound_cond_type = 'robin'
<<<<<<< HEAD
    spatial_domain = pi.Domain(bounds=(0, l), num=n_fem)
    temporal_domain = pi.Domain(bounds=(0, 1.5), num=2e3)
=======
>>>>>>> 5aed9bcc
    n = n_modal

    # original system parameter
    a2 = 1
    a1 = 0
<<<<<<< HEAD
    assert a1 == 0
    a0 = 6
    alpha = -1
    beta = -1
    param = [a2, a1, a0, alpha, beta]
    param_a = pi.SecondOrderEigenfunction.get_adjoint_problem(param)

=======
    a0 = 6
    alpha = -1
    beta = -1
    param = (a2, a1, a0, alpha, beta)
    param_a = pi.SecondOrderEigenfunction.get_adjoint_problem(param)

    # the given approach only works for self-adjoint problems
    assert param == param_a

>>>>>>> 5aed9bcc
    # controller target system parameters (controller parameters)
    a1_t_c = 0
    a0_t_c = -8
    alpha_t_c = 2
    beta_t_c = 2
<<<<<<< HEAD
    # a1_t = a1 a0_t = a0 alpha_t = alpha beta_t = beta
    param_t_c = [a2, a1_t_c, a0_t_c, alpha_t_c, beta_t_c]

    # observer target system parameters (controller parameters)
    a1_t_o = 0
    assert a1_t_o == 0
    a0_t_o = -16
    alpha_t_o = 3
    beta_t_o = 3
    # a1_t = a1 a0_t = a0 alpha_t = alpha beta_t = beta
    param_t_o = [a2, a1_t_o, a0_t_o, alpha_t_o, beta_t_o]
    param_a_t_o = pi.SecondOrderEigenfunction.get_adjoint_problem(param_t_o)

    # original intermediate ("_i") and
    # target intermediate ("_ti") system parameters
    _, _, a0_i, alpha_i, beta_i = parabolic.eliminate_advection_term(
        param, l)
    param_i = a2, 0, a0_i, alpha_i, beta_i
    _, _, a0_ti, alpha_ti, beta_ti = parabolic.eliminate_advection_term(
        param_t_c, l)
=======
    param_t_c = (a2, a1_t_c, a0_t_c, alpha_t_c, beta_t_c)

    # observer target system parameters (controller parameters)
    a1_t_o = 0
    a0_t_o = -16
    alpha_t_o = 3
    beta_t_o = 3
    param_t_o = (a2, a1_t_o, a0_t_o, alpha_t_o, beta_t_o)
    param_a_t_o = pi.SecondOrderEigenfunction.get_adjoint_problem(param_t_o)

    # the given approach only works for self-adjoint problems
    assert param_t_o == param_a_t_o

    # original intermediate ("_i") and
    # target intermediate ("_ti") system parameters
    _, _, a0_i, alpha_i, beta_i = parabolic.eliminate_advection_term(
        param, z_end)
    param_i = a2, 0, a0_i, alpha_i, beta_i
    _, _, a0_ti, alpha_ti, beta_ti = parabolic.eliminate_advection_term(
        param_t_c, z_end)
>>>>>>> 5aed9bcc
    param_ti = a2, 0, a0_ti, alpha_ti, beta_ti

    # create eigenfunctions (arbitrary f(0))
    eig_val, eig_funcs_init = pi.SecondOrderRobinEigenfunction.cure_interval(
        spatial_domain, param, n=n)

    # create adjoint eigenfunctions ("_a") (arbitrary f(l))
<<<<<<< HEAD
    scale_a = [func(l) for func in eig_funcs_init]
=======
    scale_a = [func(z_end) for func in eig_funcs_init]
>>>>>>> 5aed9bcc
    _, eig_funcs_a_init = ReversedRobinEigenfunction.cure_interval(
        spatial_domain, param_a, eig_val=eig_val, scale=scale_a)

    # normalize eigenfunctions
    eig_funcs, eig_funcs_a = pi.normalize_base(eig_funcs_init, eig_funcs_a_init)

    # eigenfunctions from controller target system ("_t") (arbitrary f(0))
    scale_t = [func(0) for func in eig_funcs]
    _, eig_funcs_t = pi.SecondOrderRobinEigenfunction.cure_interval(
        spatial_domain, param_t_c, eig_val=eig_val, scale=scale_t)

    # adjoint eigenfunctions from observer target system ("_a_t") (arbitrary f(l))
<<<<<<< HEAD
    scale_a_t = [func(l) for func in eig_funcs_a]
=======
    scale_a_t = [func(z_end) for func in eig_funcs_a]
>>>>>>> 5aed9bcc
    _, eig_funcs_a_t = ReversedRobinEigenfunction.cure_interval(
        spatial_domain, param_a_t_o, eig_val=eig_val, scale=scale_a_t)

    # create fem test functions
    fem_funcs = pi.LagrangeFirstOrder.cure_interval(spatial_domain)

    # register eigenfunctions
    sys_lbl = "sys_base"
    obs_sys_lbl = "obs_sys_base"
    tar_sys_lbl = "tar_sys_base"
    obs_tar_sys_lbl = "obs_tar_sys_base"
    pi.register_base(sys_lbl, fem_funcs)
    pi.register_base(obs_sys_lbl, fem_funcs)
    pi.register_base(obs_tar_sys_lbl, eig_funcs_a_t)
    ctrl_lbl = "ctrl_appr_base"
    ctrl_target_lbl = "ctrl_appr_target_base"
    ctrl_base = pi.Base(eig_funcs.fractions)
<<<<<<< HEAD
    ctrl_base.intermediate_base = obs_sys_lbl
=======
    ctrl_base.intermediate_base_lbls = [obs_sys_lbl]
>>>>>>> 5aed9bcc
    pi.register_base(ctrl_lbl, ctrl_base)
    pi.register_base(ctrl_target_lbl, eig_funcs_t)
    obs_lbl = "obs_appr_base"
    obs_target_lbl = "obs_appr_target_base"
    pi.register_base(obs_lbl, eig_funcs_a)
    pi.register_base(obs_target_lbl, eig_funcs_a_t)

    # original () and target (_t) field variable
<<<<<<< HEAD
    fem_field_variable = pi.FieldVariable(sys_lbl, location=l)
    field_variable = pi.FieldVariable(ctrl_lbl, location=l)
    field_variable_t = pi.FieldVariable(ctrl_target_lbl, location=l,
                                        weight_label=ctrl_lbl)

    # intermediate (_i) transformation at z=l
    # x_i  = x   * transform_i
    transform_i_l = np.exp(a1 / 2 / a2 * l)

    # target intermediate (_ti) transformation at z=l
    # x_ti = x_t * transform_ti
    transform_ti_l = np.exp(a1_t_c / 2 / a2 * l)

=======
    fem_field_variable = pi.FieldVariable(sys_lbl, location=z_end)
    field_variable = pi.FieldVariable(ctrl_lbl, location=z_end)
    field_variable_t = pi.FieldVariable(ctrl_target_lbl, location=z_end,
                                        weight_label=ctrl_lbl)

    # intermediate (_i) transformation at z=l
    # x_i  = x   * transform_i
    transform_i_l = np.exp(a1 / 2 / a2 * z_end)

    # target intermediate (_ti) transformation at z=l
    # x_ti = x_t * transform_ti
    transform_ti_l = np.exp(a1_t_c / 2 / a2 * z_end)

>>>>>>> 5aed9bcc
    # intermediate (_i) and target intermediate (_ti) field variable
    # (list of scalar terms = sum of scalar terms)
    x_fem_i_at_l = [pi.ScalarTerm(fem_field_variable, transform_i_l)]
    x_i_at_l = [pi.ScalarTerm(field_variable, transform_i_l)]
    xd_i_at_l = [pi.ScalarTerm(field_variable.derive(spat_order=1),
                               transform_i_l),
                 pi.ScalarTerm(field_variable, transform_i_l * a1 / 2 / a2)]
    x_ti_at_l = [pi.ScalarTerm(field_variable_t, transform_ti_l)]
    xd_ti_at_l = [pi.ScalarTerm(field_variable_t.derive(spat_order=1),
                                transform_ti_l),
                  pi.ScalarTerm(field_variable_t,
                                transform_ti_l * a1_t_c / 2 / a2)]

    # discontinuous operator (Kx)(t) = int_kernel_zz(l)*x(l,t)
<<<<<<< HEAD
    int_kernel_ll = alpha_ti - alpha_i + (a0_i - a0_ti) / 2 / a2 * l
    scale_factor = np.exp(-a1 / 2 / a2 * l)

    # trajectory initialization
    trajectory = parabolic.RadFeedForward(
        l, T, param_ti, bound_cond_type, actuation_type,
=======
    int_kernel_ll = alpha_ti - alpha_i + (a0_i - a0_ti) / 2 / a2 * z_end
    scale_factor = np.exp(-a1 / 2 / a2 * z_end)

    # trajectory initialization
    trajectory = parabolic.RadFeedForward(
        z_end, trans_time, param_ti, bound_cond_type, actuation_type,
>>>>>>> 5aed9bcc
        length_t=len(temporal_domain), scale=scale_factor)

    # controller initialization
    controller = parabolic.control.get_parabolic_robin_backstepping_controller(
        state=x_i_at_l, approx_state=x_i_at_l, d_approx_state=xd_i_at_l,
        approx_target_state=x_ti_at_l, d_approx_target_state=xd_ti_at_l,
        integral_kernel_ll=int_kernel_ll, original_beta=beta_i,
        target_beta=beta_ti, scale=scale_factor)

    # add as system input
    system_input = pi.SimulationInputSum([trajectory, controller])

    # system
    rad_pde, base_labels = parabolic.get_parabolic_robin_weak_form(
        sys_lbl,
        sys_lbl,
        system_input,
        param,
        spatial_domain.bounds)

    # observer
<<<<<<< HEAD
    obs_rad_pde, obs_base_labels = approximate_observer(
        sys_lbl, obs_sys_lbl, obs_lbl, obs_target_lbl, system_input)
=======
    obs_rad_pde, obs_base_labels = approximate_observer(param_t_o,
                                                        param,
                                                        spatial_domain,
                                                        sys_lbl,
                                                        obs_sys_lbl,
                                                        obs_lbl,
                                                        obs_target_lbl,
                                                        system_input)
>>>>>>> 5aed9bcc

    # desired observer error system
    obs_err_rad_pde, tar_obs_base_labels = parabolic.get_parabolic_robin_weak_form(
        obs_tar_sys_lbl,
        obs_tar_sys_lbl,
        pi.ConstantTrajectory(0),
        param_t_c,
        spatial_domain.bounds)

<<<<<<< HEAD

=======
>>>>>>> 5aed9bcc
    # initial states/conditions
    def sys_ic(z): return .0
    def obs_ic(z): return .5

<<<<<<< HEAD
    ics = {rad_pde.name: [pi.Function(sys_ic)],
           obs_rad_pde.name: [pi.Function(obs_ic)]}
=======
    ics = {rad_pde.name: [pi.Function(sys_ic, domain=spat_bounds)],
           obs_rad_pde.name: [pi.Function(obs_ic, domain=spat_bounds)]}
>>>>>>> 5aed9bcc

    # spatial domains
    spatial_domains = {rad_pde.name: spatial_domain,
                       obs_rad_pde.name: spatial_domain}

    # simulation
    sys_ed, obs_ed = pi.simulate_systems(
        [rad_pde, obs_rad_pde], ics, temporal_domain,
        spatial_domains)

    # evaluate desired output data
<<<<<<< HEAD
    y_d, t_d = pi.gevrey_tanh(T, 40, length_t=len(temporal_domain))
=======
    y_d, t_d = pi.gevrey_tanh(trans_time, 40, length_t=len(temporal_domain))
>>>>>>> 5aed9bcc
    C = pi.coefficient_recursion(y_d, alpha * y_d, param)
    x_l = pi.power_series(np.array(spatial_domain), t_d, C)
    evald_traj = pi.EvalData([t_d, np.array(spatial_domain)], x_l,
                             name="x(z,t) desired")

    plots = list()
    # pyqtgraph visualization
    plots.append(pi.PgAnimatedPlot(
        [sys_ed, obs_ed, evald_traj], title="animation", replay_gain=.05))
    # matplotlib visualization
<<<<<<< HEAD
    plots.append(pi.MplSlicePlot([sys_ed, obs_ed], spatial_point=0,
                                 legend_label=["$x(0,t)$",
                                               "$\hat x(0,t)$"]))
    import matplotlib.pyplot as plt
    plt.legend(loc=4)
    plots.append(pi.MplSlicePlot([sys_ed, obs_ed], spatial_point=1,
                                 legend_label=["$x(1,t)$",
                                               "$\hat x(1,t)$"]))
=======
    import matplotlib.pyplot as plt
    plots.append(pi.MplSlicePlot([sys_ed, obs_ed], spatial_point=0,
                                 legend_label=[r"$x(0,t)$",
                                               r"$\hat x(0,t)$"]))
    plt.legend(loc=4)
    plots.append(pi.MplSlicePlot([sys_ed, obs_ed], spatial_point=1,
                                 legend_label=[r"$x(1,t)$",
                                               r"$\hat x(1,t)$"]))
>>>>>>> 5aed9bcc
    plt.legend(loc=1)
    pi.show()

    pi.tear_down((sys_lbl, obs_sys_lbl, ctrl_lbl, ctrl_target_lbl,
                  obs_lbl, obs_target_lbl) + \
                 base_labels + obs_base_labels + tar_obs_base_labels,
                 plots)
<<<<<<< HEAD
=======


if __name__ == "__main__" or test_examples:
    main()

>>>>>>> 5aed9bcc
<|MERGE_RESOLUTION|>--- conflicted
+++ resolved
@@ -31,11 +31,7 @@
 Note:
     For now, only :code:`a0 = 0` and :code:`a0_t_o = 0` are supported, because
     of some limitations of the automatic observer gain transformation,
-<<<<<<< HEAD
-    see :py:func:`.evaluate_trafos` docstring.
-=======
     see :py:func:`.evaluate_transformations` docstring.
->>>>>>> 5aed9bcc
 
 References:
 
@@ -45,88 +41,12 @@
           International Conference on Decision and Control (CDC), Miami,
           Florida, USA, December 17-19, 2018.
 """
-<<<<<<< HEAD
-from pyinduct.tests import test_examples
-
-if __name__ == "__main__" or test_examples:
-    import numpy as np
-    import pyinduct as pi
-    import pyinduct.parabolic as parabolic
-    from pyinduct.simulation import get_sim_result
-
-
-    def approximate_observer(sys_lbl, obs_sys_lbl, test_lbl, tar_test_lbl, system_input):
-        a1_t, a0_t, alpha_t, beta_t = a1_t_o, a0_t_o, alpha_t_o, beta_t_o
-        int_kernel_00 = beta_t - beta - (a0_t - a0) / 2 / a2 * l
-        l0 = alpha_t - alpha + int_kernel_00
-
-        x_sys = pi.FieldVariable(sys_lbl)
-        x_obs = pi.FieldVariable(obs_sys_lbl)
-        psi_fem = pi.TestFunction(obs_sys_lbl)
-        psi_eig = pi.TestFunction(test_lbl)
-        psi_eig_t = pi.TestFunction(tar_test_lbl, approx_label=test_lbl)
-
-        obs_rad_pde, obs_base_labels = parabolic.get_parabolic_robin_weak_form(
-            obs_sys_lbl,
-            obs_sys_lbl,
-            system_input,
-            param,
-            spatial_domain.bounds)
-        obs_error = pi.Controller(pi.WeakFormulation(
-            [pi.ScalarTerm(x_obs(0), scale=-1), pi.ScalarTerm(x_sys(0))],
-            name="observer_error"))
-        observer_gain = pi.ObserverFeedback(
-            pi.WeakFormulation(
-                [pi.ScalarTerm(psi_fem(0), scale=a2 * l0),
-                 pi.ScalarTerm(psi_eig_t(0), scale=a2 * alpha_t),
-                 pi.ScalarTerm(psi_eig(0), scale=-a2 * alpha_t),
-                 pi.ScalarTerm(psi_eig_t(0).derive(order=1), scale=-a2),
-                 pi.ScalarTerm(psi_eig(0).derive(order=1), scale=a2),
-                 pi.ScalarTerm(psi_eig(0), scale=-a2 * int_kernel_00)],
-                name="observer_gain"),
-            obs_error)
-
-        obs_rad_pde.terms = np.hstack((
-            obs_rad_pde.terms, pi.ScalarTerm(pi.ObserverGain(observer_gain))
-        ))
-
-        return obs_rad_pde, obs_base_labels
-
-
-    class ReversedRobinEigenfunction(pi.SecondOrderRobinEigenfunction):
-        def __init__(self, om, param, l, scale=1, max_der_order=2):
-            a2, a1, a0, alpha, beta = param
-            _param = a2, -a1, a0, beta, alpha
-            pi.SecondOrderRobinEigenfunction.__init__(self, om, _param, l,
-                                                      scale, max_der_order)
-
-            self.function_handle = self.function_handle_factory(
-                self.function_handle, l)
-            self.derivative_handles = [
-                self.function_handle_factory(handle, l, ord + 1) for
-                ord, handle in enumerate(self.derivative_handles)]
-
-        def function_handle_factory(self, old_handle, l, der_order=0):
-            def new_handle(z):
-                return old_handle(l - z) * (-1) ** der_order
-
-            return new_handle
-
-        @staticmethod
-        def eigfreq_eigval_hint(param, l, n_roots, show_plot=False):
-            a2, a1, a0, alpha, beta = param
-            _param = a2, -a1, a0, beta, alpha
-            return pi.SecondOrderRobinEigenfunction.eigfreq_eigval_hint(
-                _param, l, n_roots, show_plot=show_plot)
-
-=======
 import numpy as np
 
 import pyinduct as pi
 import pyinduct.parabolic as parabolic
 from pyinduct.tests import test_examples
 
->>>>>>> 5aed9bcc
 
 def approximate_observer(obs_params, sys_params, sys_domain, sys_lbl,
                          obs_sys_lbl, test_lbl, tar_test_lbl, system_input):
@@ -212,25 +132,11 @@
     temporal_domain = pi.Domain(bounds=(0, 1.5), num=2000)
     actuation_type = 'robin'
     bound_cond_type = 'robin'
-<<<<<<< HEAD
-    spatial_domain = pi.Domain(bounds=(0, l), num=n_fem)
-    temporal_domain = pi.Domain(bounds=(0, 1.5), num=2e3)
-=======
->>>>>>> 5aed9bcc
     n = n_modal
 
     # original system parameter
     a2 = 1
     a1 = 0
-<<<<<<< HEAD
-    assert a1 == 0
-    a0 = 6
-    alpha = -1
-    beta = -1
-    param = [a2, a1, a0, alpha, beta]
-    param_a = pi.SecondOrderEigenfunction.get_adjoint_problem(param)
-
-=======
     a0 = 6
     alpha = -1
     beta = -1
@@ -240,34 +146,11 @@
     # the given approach only works for self-adjoint problems
     assert param == param_a
 
->>>>>>> 5aed9bcc
     # controller target system parameters (controller parameters)
     a1_t_c = 0
     a0_t_c = -8
     alpha_t_c = 2
     beta_t_c = 2
-<<<<<<< HEAD
-    # a1_t = a1 a0_t = a0 alpha_t = alpha beta_t = beta
-    param_t_c = [a2, a1_t_c, a0_t_c, alpha_t_c, beta_t_c]
-
-    # observer target system parameters (controller parameters)
-    a1_t_o = 0
-    assert a1_t_o == 0
-    a0_t_o = -16
-    alpha_t_o = 3
-    beta_t_o = 3
-    # a1_t = a1 a0_t = a0 alpha_t = alpha beta_t = beta
-    param_t_o = [a2, a1_t_o, a0_t_o, alpha_t_o, beta_t_o]
-    param_a_t_o = pi.SecondOrderEigenfunction.get_adjoint_problem(param_t_o)
-
-    # original intermediate ("_i") and
-    # target intermediate ("_ti") system parameters
-    _, _, a0_i, alpha_i, beta_i = parabolic.eliminate_advection_term(
-        param, l)
-    param_i = a2, 0, a0_i, alpha_i, beta_i
-    _, _, a0_ti, alpha_ti, beta_ti = parabolic.eliminate_advection_term(
-        param_t_c, l)
-=======
     param_t_c = (a2, a1_t_c, a0_t_c, alpha_t_c, beta_t_c)
 
     # observer target system parameters (controller parameters)
@@ -288,7 +171,6 @@
     param_i = a2, 0, a0_i, alpha_i, beta_i
     _, _, a0_ti, alpha_ti, beta_ti = parabolic.eliminate_advection_term(
         param_t_c, z_end)
->>>>>>> 5aed9bcc
     param_ti = a2, 0, a0_ti, alpha_ti, beta_ti
 
     # create eigenfunctions (arbitrary f(0))
@@ -296,11 +178,7 @@
         spatial_domain, param, n=n)
 
     # create adjoint eigenfunctions ("_a") (arbitrary f(l))
-<<<<<<< HEAD
-    scale_a = [func(l) for func in eig_funcs_init]
-=======
     scale_a = [func(z_end) for func in eig_funcs_init]
->>>>>>> 5aed9bcc
     _, eig_funcs_a_init = ReversedRobinEigenfunction.cure_interval(
         spatial_domain, param_a, eig_val=eig_val, scale=scale_a)
 
@@ -313,11 +191,7 @@
         spatial_domain, param_t_c, eig_val=eig_val, scale=scale_t)
 
     # adjoint eigenfunctions from observer target system ("_a_t") (arbitrary f(l))
-<<<<<<< HEAD
-    scale_a_t = [func(l) for func in eig_funcs_a]
-=======
     scale_a_t = [func(z_end) for func in eig_funcs_a]
->>>>>>> 5aed9bcc
     _, eig_funcs_a_t = ReversedRobinEigenfunction.cure_interval(
         spatial_domain, param_a_t_o, eig_val=eig_val, scale=scale_a_t)
 
@@ -335,11 +209,7 @@
     ctrl_lbl = "ctrl_appr_base"
     ctrl_target_lbl = "ctrl_appr_target_base"
     ctrl_base = pi.Base(eig_funcs.fractions)
-<<<<<<< HEAD
-    ctrl_base.intermediate_base = obs_sys_lbl
-=======
     ctrl_base.intermediate_base_lbls = [obs_sys_lbl]
->>>>>>> 5aed9bcc
     pi.register_base(ctrl_lbl, ctrl_base)
     pi.register_base(ctrl_target_lbl, eig_funcs_t)
     obs_lbl = "obs_appr_base"
@@ -348,21 +218,6 @@
     pi.register_base(obs_target_lbl, eig_funcs_a_t)
 
     # original () and target (_t) field variable
-<<<<<<< HEAD
-    fem_field_variable = pi.FieldVariable(sys_lbl, location=l)
-    field_variable = pi.FieldVariable(ctrl_lbl, location=l)
-    field_variable_t = pi.FieldVariable(ctrl_target_lbl, location=l,
-                                        weight_label=ctrl_lbl)
-
-    # intermediate (_i) transformation at z=l
-    # x_i  = x   * transform_i
-    transform_i_l = np.exp(a1 / 2 / a2 * l)
-
-    # target intermediate (_ti) transformation at z=l
-    # x_ti = x_t * transform_ti
-    transform_ti_l = np.exp(a1_t_c / 2 / a2 * l)
-
-=======
     fem_field_variable = pi.FieldVariable(sys_lbl, location=z_end)
     field_variable = pi.FieldVariable(ctrl_lbl, location=z_end)
     field_variable_t = pi.FieldVariable(ctrl_target_lbl, location=z_end,
@@ -376,7 +231,6 @@
     # x_ti = x_t * transform_ti
     transform_ti_l = np.exp(a1_t_c / 2 / a2 * z_end)
 
->>>>>>> 5aed9bcc
     # intermediate (_i) and target intermediate (_ti) field variable
     # (list of scalar terms = sum of scalar terms)
     x_fem_i_at_l = [pi.ScalarTerm(fem_field_variable, transform_i_l)]
@@ -391,21 +245,12 @@
                                 transform_ti_l * a1_t_c / 2 / a2)]
 
     # discontinuous operator (Kx)(t) = int_kernel_zz(l)*x(l,t)
-<<<<<<< HEAD
-    int_kernel_ll = alpha_ti - alpha_i + (a0_i - a0_ti) / 2 / a2 * l
-    scale_factor = np.exp(-a1 / 2 / a2 * l)
-
-    # trajectory initialization
-    trajectory = parabolic.RadFeedForward(
-        l, T, param_ti, bound_cond_type, actuation_type,
-=======
     int_kernel_ll = alpha_ti - alpha_i + (a0_i - a0_ti) / 2 / a2 * z_end
     scale_factor = np.exp(-a1 / 2 / a2 * z_end)
 
     # trajectory initialization
     trajectory = parabolic.RadFeedForward(
         z_end, trans_time, param_ti, bound_cond_type, actuation_type,
->>>>>>> 5aed9bcc
         length_t=len(temporal_domain), scale=scale_factor)
 
     # controller initialization
@@ -427,10 +272,6 @@
         spatial_domain.bounds)
 
     # observer
-<<<<<<< HEAD
-    obs_rad_pde, obs_base_labels = approximate_observer(
-        sys_lbl, obs_sys_lbl, obs_lbl, obs_target_lbl, system_input)
-=======
     obs_rad_pde, obs_base_labels = approximate_observer(param_t_o,
                                                         param,
                                                         spatial_domain,
@@ -439,7 +280,6 @@
                                                         obs_lbl,
                                                         obs_target_lbl,
                                                         system_input)
->>>>>>> 5aed9bcc
 
     # desired observer error system
     obs_err_rad_pde, tar_obs_base_labels = parabolic.get_parabolic_robin_weak_form(
@@ -449,21 +289,12 @@
         param_t_c,
         spatial_domain.bounds)
 
-<<<<<<< HEAD
-
-=======
->>>>>>> 5aed9bcc
     # initial states/conditions
     def sys_ic(z): return .0
     def obs_ic(z): return .5
 
-<<<<<<< HEAD
-    ics = {rad_pde.name: [pi.Function(sys_ic)],
-           obs_rad_pde.name: [pi.Function(obs_ic)]}
-=======
     ics = {rad_pde.name: [pi.Function(sys_ic, domain=spat_bounds)],
            obs_rad_pde.name: [pi.Function(obs_ic, domain=spat_bounds)]}
->>>>>>> 5aed9bcc
 
     # spatial domains
     spatial_domains = {rad_pde.name: spatial_domain,
@@ -475,11 +306,7 @@
         spatial_domains)
 
     # evaluate desired output data
-<<<<<<< HEAD
-    y_d, t_d = pi.gevrey_tanh(T, 40, length_t=len(temporal_domain))
-=======
     y_d, t_d = pi.gevrey_tanh(trans_time, 40, length_t=len(temporal_domain))
->>>>>>> 5aed9bcc
     C = pi.coefficient_recursion(y_d, alpha * y_d, param)
     x_l = pi.power_series(np.array(spatial_domain), t_d, C)
     evald_traj = pi.EvalData([t_d, np.array(spatial_domain)], x_l,
@@ -490,16 +317,6 @@
     plots.append(pi.PgAnimatedPlot(
         [sys_ed, obs_ed, evald_traj], title="animation", replay_gain=.05))
     # matplotlib visualization
-<<<<<<< HEAD
-    plots.append(pi.MplSlicePlot([sys_ed, obs_ed], spatial_point=0,
-                                 legend_label=["$x(0,t)$",
-                                               "$\hat x(0,t)$"]))
-    import matplotlib.pyplot as plt
-    plt.legend(loc=4)
-    plots.append(pi.MplSlicePlot([sys_ed, obs_ed], spatial_point=1,
-                                 legend_label=["$x(1,t)$",
-                                               "$\hat x(1,t)$"]))
-=======
     import matplotlib.pyplot as plt
     plots.append(pi.MplSlicePlot([sys_ed, obs_ed], spatial_point=0,
                                  legend_label=[r"$x(0,t)$",
@@ -508,7 +325,6 @@
     plots.append(pi.MplSlicePlot([sys_ed, obs_ed], spatial_point=1,
                                  legend_label=[r"$x(1,t)$",
                                                r"$\hat x(1,t)$"]))
->>>>>>> 5aed9bcc
     plt.legend(loc=1)
     pi.show()
 
@@ -516,11 +332,8 @@
                   obs_lbl, obs_target_lbl) + \
                  base_labels + obs_base_labels + tar_obs_base_labels,
                  plots)
-<<<<<<< HEAD
-=======
 
 
 if __name__ == "__main__" or test_examples:
     main()
 
->>>>>>> 5aed9bcc
