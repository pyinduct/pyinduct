"""
Simulation infrastructure with helpers and data structures for preprocessing of the given equations
and functions for postprocessing of simulation data.
"""

import warnings
from abc import ABCMeta, abstractmethod
from collections import OrderedDict, Callable
from copy import copy
from itertools import chain

import numpy as np
from scipy.integrate import ode
from scipy.interpolate import interp1d
from scipy.linalg import block_diag

from .core import (Domain, Parameters, Function,
                   domain_intersection, integrate_function,
                   calculate_scalar_product_matrix,
                   vectorize_scalar_product, sanitize_input,
                   StackedBase, get_weight_transformation,
                   get_transformation_info,
                   EvalData, project_on_bases)
from .placeholder import (Scalars, TestFunction, Input, FieldVariable,
                          EquationTerm, get_common_target, get_common_form,
                          ObserverGain, ScalarTerm, IntegralTerm,
                          ScalarProductTerm)
from .registry import get_base, register_base

__all__ = ["SimulationInput", "SimulationInputSum", "WeakFormulation",
           "parse_weak_formulation",
           "create_state_space", "StateSpace", "simulate_state_space",
           "simulate_system", "simulate_systems",
           "get_sim_result", "evaluate_approximation",
           "parse_weak_formulations",
           "get_sim_results", "set_dominant_labels", "CanonicalEquation",
           "CanonicalForm", "SimulationInputVector"]


class SimulationInput(object, metaclass=ABCMeta):
    """
    Base class for all objects that want to act as an input for the time-step
    simulation.

    The calculated values for each time-step are stored in internal memory and
    can be accessed by :py:meth:`.get_results` (after the simulation is
    finished).

    Note:
        Due to the underlying solver, this handle may get called with time
        arguments, that lie outside of the specified integration domain. This
        should not be a problem for a feedback controller but might cause
        problems for a feedforward or trajectory implementation.
    """

    def __init__(self, name=""):
        self._time_storage = []
        self._value_storage = {}
        self.name = name
        self._res = np.array([0])

    def __call__(self, **kwargs):
        """
        handle that is used by the simulator to retrieve input.
        """
        out = self._calc_output(**kwargs)
        self._time_storage.append(kwargs["time"])
        for key, value in out.items():
            entries = self._value_storage.get(key, [])
            entries.append(copy(value))
            self._value_storage[key] = entries

        return np.atleast_1d(out["output"])

    @abstractmethod
    def _calc_output(self, **kwargs):
        """
        Handle that has to be implemented for output calculation.

        Keyword Args:
            time: The current simulation time.
            weights: The current weight vector.
            weight_lbl: The label of the weights used.

        Returns:
            dict: Dictionary with mandatory key ``output``.
        """
        return dict(output=self._res)

    def get_results(self, time_steps, result_key="output",
                    interpolation="nearest", as_eval_data=False):
        """
        Return results from internal storage for given time steps.

        Raises:
            Error: If calling this method before a simulation was run.

        Args:
            time_steps: Time points where values are demanded.
            result_key: Type of values to be returned.
            interpolation: Interpolation method to use if demanded time-steps
                are not covered by the storage, see
                :func:`scipy.interpolate.interp1d` for all possibilities.
            as_eval_data (bool): Return results as
                :py:class:`.EvalData` object for straightforward display.

        Return:
            Corresponding function values to the given time steps.
        """
        t_data = np.array(self._time_storage)
        res_data = np.array(self._value_storage[result_key])
        invalid_idxs = np.logical_not(np.isnan(res_data))
        mask = [np.all(a) for a in invalid_idxs]

        func = interp1d(t_data[mask],
                        res_data[mask],
                        kind=interpolation,
                        assume_sorted=False,
                        bounds_error=False,
                        fill_value=(res_data[mask][0], res_data[mask][-1]),
                        axis=0)
        values = func(time_steps)

        if as_eval_data:
            return EvalData([time_steps],
                            values,
                            name=".".join([self.name, result_key]),
                            fill_axes=True)

        return values

    def clear_cache(self):
        """
        Clear the internal value storage.

        When the same *SimulationInput* is used to perform various simulations,
        there is no possibility to distinguish between the different runs when
        :py:meth:`.get_results` gets called. Therefore this method can be used
        to clear the cache.
        """
        self._time_storage.clear()
        self._value_storage.clear()


class EmptyInput(SimulationInput):
    def __init__(self, dim):
        SimulationInput.__init__(self)
        self.dim = dim

    def _calc_output(self, **kwargs):
        return dict(output=np.zeros((len(np.atleast_1d(kwargs['time'])), self.dim)))


class SimulationInputSum(SimulationInput):
    """
    Helper that represents a signal mixer.
    """

    def __init__(self, inputs):
        SimulationInput.__init__(self)
        self.inputs = inputs

    def _calc_output(self, **kwargs):
        outs = [handle(**kwargs) for handle in self.inputs]
        return dict(output=np.sum(outs, axis=0))


class WeakFormulation(object):
    r"""
    This class represents the weak formulation of a spatial problem.
    It can be initialized with several terms (see children of
    :py:class:`.EquationTerm`).
    The equation is interpreted as

    .. math:: term_0 + term_1 + ... + term_N = 0.

    Args:
        terms (list): List of object(s) of type EquationTerm.
        name (string): Name of this weak form.
        dominant_lbl (string): Name of the variable that dominates this weak
            form.
    """

    def __init__(self, terms, name, dominant_lbl=None):
        self.terms = sanitize_input(terms, EquationTerm)
        self.name = name
        self.dominant_lbl = dominant_lbl


class StateSpace(object):
    r"""
    Wrapper class that represents the state space form of a dynamic system where

    .. math::
        \boldsymbol{\dot{x}}(t) &= \sum\limits_{k=0}^{L}\boldsymbol{A}_{k}
        \boldsymbol{x}^{p_k}(t)
        + \sum\limits_{j=0}^{V} \sum\limits_{k=0}^{L}\boldsymbol{B}_{j, k}
        \frac{\mathrm{d}^j u^{p_k}}{\mathrm{d}t^j}(t)
        + \boldsymbol{L}\tilde{\boldsymbol{y}}(t)\\
        \boldsymbol{y}(t) &= \boldsymbol{C}\boldsymbol{x}(t)
        + \boldsymbol{D}u(t)

    which has been approximated by projection on a base given by weight_label.

    Args:
        a_matrices (dict): State transition matrices
            :math:`\boldsymbol{A}_{p_k}` for the corresponding powers of
            :math:`\boldsymbol{x}`.
        b_matrices (dict): Cascaded dictionary for the input matrices
            :math:`\boldsymbol{B}_{j, k}` in the sequence: temporal derivative
            order, exponent.
        input_handle (:py:class:`.SimulationInput`): System input :math:`u(t)`.
        c_matrix: :math:`\boldsymbol{C}`
        d_matrix: :math:`\boldsymbol{D}`
    """

    def __init__(self, a_matrices, b_matrices, base_lbl=None,
                 input_handle=None, c_matrix=None, d_matrix=None,
                 obs_fb_handle=None):
        self.C = c_matrix
        self.D = d_matrix
        self.base_lbl = base_lbl
        self.observer_fb = obs_fb_handle

        # mandatory
        if isinstance(a_matrices, np.ndarray):
            self.A = {1: a_matrices}
        else:
            self.A = a_matrices
        if 0 not in self.A:
            # this is the constant term (power 0) aka the f-vector
            self.A[0] = np.zeros((self.A[1].shape[0],))

        # optional
        if isinstance(b_matrices, np.ndarray):
            # fake import order and power for backward compatibility
            self.B = {0: {1: b_matrices}}
        else:
            self.B = b_matrices

        # TODO calculate available order
        available_power = 1
        if self.B is None:
            self.B = {0: {available_power: np.zeros((self.A[available_power].shape[0], available_power))}}
        if self.C is None:
            self.C = np.zeros((available_power, self.A[available_power].shape[1]))
        if self.D is None:
            self.D = np.zeros((self.C.shape[0], np.atleast_2d(self.B[0][available_power]).T.shape[1]))

        if input_handle is None:
            self.input = EmptyInput(self.B[0][available_power].shape[1])
        elif isinstance(input_handle, SimulationInput):
            self.input = input_handle
        else:
            raise NotImplementedError

    # TODO export cython code?
    def rhs(self, _t, _q):
        r"""
        Callback for the integration of the dynamic system, described by this object.

        Args:
            _t (float): timestamp
            _q (array): weight vector

        Returns:
            (array): :math:`\boldsymbol{\dot{x}}(t)`
        """
        state_part = self.A[0]
        for power, a_mat in self.A.items():
            state_part = state_part + a_mat @ np.power(_q, power)

        input_part = np.zeros_like(state_part)
        inputs = np.atleast_2d(
            self.input(time=_t, weights=_q, weight_lbl=self.base_lbl))
        for der_order, power_dict in self.B.items():
            for power, b_mat in power_dict.items():
                for idx, col in enumerate(b_mat.T):
                    input_part = input_part + col * inputs[idx][der_order]

        q_t = state_part + input_part

        if self.observer_fb is not None:
            q_t = q_t + self.observer_fb(
                time=_t, weights=_q, weight_lbl=self.base_lbl)

        return q_t


def simulate_system(weak_form, initial_states,
                    temporal_domain, spatial_domain,
                    derivative_orders=(0, 0), settings=None):
    r"""
    Convenience wrapper for :py:func:`.simulate_systems`.

    Args:
        weak_form (:py:class:`.WeakFormulation`): Weak formulation of the system
            to simulate.
        initial_states (numpy.ndarray): Array of core.Functions for
            :math:`x(t=0, z), \dot{x}(t=0, z), \dotsc, x^{(n)}(t=0, z)`.
        temporal_domain (:py:class:`.Domain`): Domain object holding information
            for time evaluation.
        spatial_domain (:py:class:`.Domain`): Domain object holding information
            for spatial evaluation.
        derivative_orders (tuple): tuples of derivative orders (time, spat) that
            shall be evaluated additionally as values
        settings: Integrator settings, see :py:func:`.simulate_state_space`.
    """
    ics = sanitize_input(initial_states, Function)
    initial_states = {weak_form.name: ics}
    spatial_domains = {weak_form.name: spatial_domain}
    derivative_orders = {weak_form.name: derivative_orders}
    res = simulate_systems([weak_form], initial_states, temporal_domain, spatial_domains, derivative_orders, settings)
    return res


def simulate_systems(weak_forms, initial_states, temporal_domain,
                     spatial_domains, derivative_orders=None, settings=None,
                     out=list()):
    """
    Convenience wrapper that encapsulates the whole simulation process.

    Args:
        weak_forms ((list of) :py:class:`.WeakFormulation`): (list of) Weak
            formulation(s) of the system(s) to simulate.
        initial_states (dict, numpy.ndarray): Array of core.Functions for
            :math:`x(t=0, z), \dot{x}(t=0, z), \dotsc, x^{(n)}(t=0, z)`.
        temporal_domain (:py:class:`.Domain`): Domain object holding
            information for time evaluation.
        spatial_domains (dict): Dict with :py:class:`.Domain` objects holding
            information for spatial evaluation.
        derivative_orders (dict): Dict, containing tuples of derivative orders
            (time, spat) that shall be evaluated additionally as values
        settings: Integrator settings, see :py:func:`.simulate_state_space`.
        out (list): List from user namespace, where the following intermediate
            results will be appended:

            - canonical equations (list of types: :py:class:`.CanocialEquation`)
            - state space object (type: :py:class:`.StateSpace`)
            - initial weights (type: :py:class:`numpy.array`)
            - simulation results/weights (type: :py:class:`numpy.array`)

    Note:
        The *name* attributes of the given weak forms must be unique!

    Return:
        list: List of :py:class:`.EvalData` objects, holding the results for the
        FieldVariable and demanded derivatives.
    """
    if derivative_orders is None:
        derivative_orders = dict([(lbl, (0, 0))for lbl in spatial_domains])

    weak_forms = sanitize_input(weak_forms, WeakFormulation)
    print("simulate systems: {}".format([f.name for f in weak_forms]))

    print(">>> parse weak formulations")
    canonical_equations = parse_weak_formulations(weak_forms)
    out.append(canonical_equations)

    print(">>> create state space system")
    state_space_form = create_state_space(canonical_equations)
    out.append(state_space_form)

    print(">>> derive initial conditions")
    q0 = project_on_bases(initial_states, canonical_equations)
    out.append(q0)

    print(">>> perform time step integration")
    sim_domain, q = simulate_state_space(state_space_form, q0, temporal_domain,
                                         settings=settings)
    out.append(q)

    print(">>> perform postprocessing")
    results = get_sim_results(sim_domain, spatial_domains, q, state_space_form,
                              derivative_orders=derivative_orders)

    print(">>> finished simulation")
    return results


def get_sim_result(weight_lbl, q, temp_domain, spat_domain, temp_order, spat_order, name=""):
    """
    Create handles and evaluate at given points.

    Args:
        weight_lbl (str): Label of Basis for reconstruction.
        temp_order: Order or temporal derivatives to evaluate additionally.
        spat_order: Order or spatial derivatives to evaluate additionally.
        q: weights
        spat_domain (:py:class:`.Domain`): Domain object providing values for
            spatial evaluation.
        temp_domain (:py:class:`.Domain`): Time steps on which rows of q are
            given.
        name (str): Name of the WeakForm, used to generate the data set.
    """
    data = []

    # temporal
    ini_funcs = get_base(weight_lbl).fractions
    for der_idx in range(temp_order + 1):
        name = "{0}{1}".format(name, "_" + "".join(["d" for x in range(der_idx)] + ["t"]) if der_idx > 0 else "")
        data.append(evaluate_approximation(weight_lbl, q[:, der_idx * ini_funcs.size:(der_idx + 1) * ini_funcs.size],
                                           temp_domain, spat_domain, name=name))

    # spatial (0th derivative is skipped since this is already handled above)
    for der_idx in range(1, spat_order + 1):
        name = "{0}{1}".format(name, "_" + "".join(["d" for x in range(der_idx)] + ["z"]) if der_idx > 0 else "")
        data.append(
            evaluate_approximation(weight_lbl, q[:, :ini_funcs.size], temp_domain, spat_domain, der_idx, name=name))

    return data


def get_sim_results(temp_domain, spat_domains, weights, state_space, names=None,
                    derivative_orders=None):
    """
    Convenience wrapper for :py:func:`.get_sim_result`.

    Args:
        temp_domain (:py:class:`.Domain`): Time domain
        spat_domains (dict): Spatial domain from all subsystems which belongs to
            *state_space* as values and name of the systems as keys.
        weights (numpy.array): Weights gained through simulation. For example
            with :py:func:`.simulate_state_space`.
        state_space (:py:class:`.StateSpace`): Simulated state space instance.
        names: List of names of the desired systems. If not given all available
            subssystems will be processed.
        derivative_orders (dict): Desired derivative orders.

    Returns:
        List of :py:class:`.EvalData` objects.
    """
    ss_base = get_base(state_space.base_lbl)
    if names is None:
        if isinstance(ss_base, StackedBase):
            labels = ss_base.base_lbls
            names = ss_base.system_names
        else:
            names = list(spat_domains)
            labels = [state_space.base_lbl]
    else:
        if isinstance(ss_base, StackedBase):
            labels = [ss_base.base_lbls[ss_base.system_names.index(name)]
                      for name in names]
        else:
            labels = [state_space.base_lbl]

    if derivative_orders is None:
        derivative_orders = dict([(name, (0, 0)) for name in names])

    results = []
    for nm, lbl in zip(names, labels):
        # if derivative_orders[n] is None derivatives of the
        # corresponding variables are not provided
        if derivative_orders[nm][0] is None:
            derivative_orders[nm][0] = 0
        if derivative_orders[nm][1] is None:
            derivative_orders[nm][1] = 0

        # acquire a transformation into the original weights
        src_order = int(weights.shape[1] / ss_base.fractions.size) - 1
        info = get_transformation_info(state_space.base_lbl,
                                       lbl,
                                       src_order,
                                       derivative_orders[nm][0])
        transformation = get_weight_transformation(info)

        # project back
        data = get_sim_result(info.dst_lbl,
                              np.apply_along_axis(transformation, 1, weights),
                              temp_domain,
                              spat_domains[nm],
                              info.dst_order,
                              derivative_orders[nm][1],
                              name=nm)
        results += data

    return results


class CanonicalForm(object):
    """
    The canonical form of an nth order ordinary differential equation system.
    """

    def __init__(self, name=None):
        self.name = name
        self.matrices = {}
        # self._max_idx = dict(E=0, f=0, G=0)
        self._weights = None
        self._input_function = None
        self._observer_feedback = list()
        self._finalized = False
        self.powers = None
        self.max_power = None
        self.max_temp_order = None
        self.dim_u = 0
        self.dim_x = None
        self.dim_xb = None
        self.e_n_pb = None
        self.e_n_pb_inv = None
        self.singular = True

    # @staticmethod
    # def _build_name(term):
    #     return "_" + term[0] + str(term[1])

    # def __add__(self, other):
    #     for name, names in other._matrices.items():
    #         for der, derivatives in names.items():
    #             for p, pow in derivatives.items():
    #                 self._matrices[name][der][p] += pow

    @property
    def input_function(self):
        return self._input_function

    def set_input_function(self, func):
        if not isinstance(func, SimulationInput):
            raise TypeError("Inputs must be of type `SimulationInput`.")

        if self._input_function is None:
            self._input_function = func
        elif not self._input_function is func:
            raise ValueError("already defined input is overridden!")

    # @property
    # def weights(self):
    #     return self._weights
    #
    # @weights.setter
    # def weights(self, weight_lbl):
    #     if not isinstance(weight_lbl, str):
    #         raise TypeError("only string allowed as weight label!")
    #     if self._weights is None:
    #         self._weights = weight_lbl
    #     if self._weights != weight_lbl:
    #         raise ValueError("already defined target weights are overridden!")

    def add_to(self, term, value, column=None):
        """
        Adds the value :py:obj:`value` to term :py:obj:`term`. :py:obj:`term` is a dict that describes which
        coefficient matrix of the canonical form the value shall be added to.

        Args:
            term (dict): Targeted term in the canonical form h.  It has to contain:

                - name: Type of the coefficient matrix: 'E', 'f', or 'G'.
                - order: Temporal derivative order of the assigned weights.
                - exponent: Exponent of the assigned weights.
            value (:py:obj:`numpy.ndarray`): Value to add.
            column (int): Add the value only to one column of term (useful if only one dimension of term is known).
        """
        if self._finalized:
            raise RuntimeError("Object has already been finalized, you are trying some nasty stuff there.")

        if term["name"] == "L":
            self._observer_feedback.append(value)
            return

        if not isinstance(value, np.ndarray):
            raise TypeError("val must be numpy.ndarray")
        if column and not isinstance(column, int):
            raise TypeError("column index must be int")

        # get entry
        if term["name"] == "f":
            if ("order" in term) \
                or ("exponent" in term
                    and term["exponent"] is not 0):
                warnings.warn("order and exponent are ignored for f_vector!")
            f_vector = self.matrices.get("f", np.zeros_like(value))
            self.matrices["f"] = value + f_vector
            return

        type_group = self.matrices.get(term["name"], {})
        derivative_group = type_group.get(term["order"], {})
        target_matrix = derivative_group.get(term["exponent"],
                                             np.zeros_like(value))

        if target_matrix.shape != value.shape and column is None:
            msg = "{0}{1}{2} was already initialized with dimensions {3} but " \
                  "value to add has dimension {4}".format(term["name"],
                                                          term["order"],
                                                          term["exponent"],
                                                          target_matrix.shape,
                                                          value.shape)
            raise ValueError(msg)

        if column is not None:
            # check whether the dimensions fit or if the matrix must be extended
            if column >= target_matrix.shape[1]:
                new_target_matrix = np.zeros((target_matrix.shape[0],
                                              column + 1))
                new_target_matrix[
                :target_matrix.shape[0],
                :target_matrix.shape[1]
                ] = target_matrix
                target_matrix = new_target_matrix

            target_matrix[:, column:column + 1] += value
        else:
            target_matrix += value

        # store changes
        derivative_group[term["exponent"]] = target_matrix
        type_group[term["order"]] = derivative_group
        self.matrices[term["name"]] = type_group

    def finalize(self):
        """
        Finalizes the object.
        This method must be called after all terms have been added by
        :py:meth:`.add_to` and before :py:meth:`.convert_to_state_space` can be
        called. This functions makes sure that the formulation can be converted
        into state space form (highest time derivative only comes in one power)
        and collects information like highest derivative order, it's power and
        the sizes of current and state-space state vector (`dim_x` resp.
        `dim_xb`). Furthermore, the coefficient matrix of the highest derivative
        order `e_n_pb` and it's inverse are made accessible.
        """
        if self._finalized:
            return

        # get highest power
        self.powers = set(chain.from_iterable([list(mat) for mat in self.matrices["E"].values()]))
        self.max_power = max(self.powers)

        # check whether the system can be formulated in an explicit form
        self.max_temp_order = max(self.matrices["E"])

        if len(self.matrices["E"][self.max_temp_order]) > 1:
            # more than one power of the highest derivative -> implicit formulation
            raise NotImplementedError

        pb = next(iter(self.matrices["E"][self.max_temp_order]))
        if pb != 1:
            # TODO raise the resulting last blocks to 1/pb
            raise NotImplementedError

        self.e_n_pb = self.matrices["E"][self.max_temp_order][pb]
        self.dim_x = self.e_n_pb.shape[0]  # length of the weight vector
        rank_e_n_pb = np.linalg.matrix_rank(self.e_n_pb)
        if rank_e_n_pb != max(self.e_n_pb.shape) or self.e_n_pb.shape[0] != self.e_n_pb.shape[1]:
            # this form cannot be used as dominant form
            self.singular = True
        else:
            self.singular = False
            self.e_n_pb_inv = np.linalg.inv(self.e_n_pb)

        self.dim_xb = self.max_temp_order * self.dim_x  # dimension of the new system

        # input
        for derivatives in self.matrices.get("G", {}).values():
            for power in derivatives.values():
                self.dim_u = max(self.dim_u, power.shape[1])

    def get_terms(self):
        """
        Return all coefficient matrices of the canonical formulation.

        Return:
            Cascade of dictionaries: Structure: Type > Order > Exponent.
        """
        return self.matrices

    def convert_to_state_space(self):
        """
        Convert the canonical ode system of order n a into an ode system of
        order 1.

        Note:
            This will only work if the highest derivative order of the given
            form can be isolated. This is the case if the highest order is only
            present in one power and the equation system can therefore be
            solved for it.

        Return:
            :py:class:`.StateSpace` object:
        """
        if not self._finalized:
            self.finalize()

        # system matrices A_*
        a_matrices = {}
        for p in self.powers:
            a_mat = np.zeros((self.dim_xb, self.dim_xb))

            # add integrator chain
            a_mat[:-self.dim_x:, self.dim_x:] = block_diag(
                *[np.eye(self.dim_x) for a in range(self.max_temp_order - 1)])

            # add "block-line" with feedback entries
            a_mat[-self.dim_x:, :] = -self._build_feedback("E",
                                                           p,
                                                           self.e_n_pb_inv)
            a_matrices.update({p: a_mat})

        # input matrices B_*
        if "G" in self.matrices:
            max_temp_input_order = max(iter(self.matrices["G"]))
            input_powers = set(chain.from_iterable(
                [list(mat) for mat in self.matrices["G"].values()])
            )
            dim_u = next(iter(
                self.matrices["G"][max_temp_input_order].values())).shape[1]

            # generate nested dict of B_o_p matrices where o is
            # derivative order and p is power
            b_matrices = {}
            for order in range(max_temp_input_order + 1):
                if order in self.matrices["G"]:
                    b_powers = {}
                    for q in input_powers:
                        b_mat = np.zeros((self.dim_xb, dim_u))
                        # overwrite the last "block-line" in the matrices
                        # with input entries
                        b_mat[-self.dim_x:, :] = \
                            - self.e_n_pb_inv @ self.matrices["G"][order][q]
                        b_powers.update({q: b_mat})

                    b_matrices.update({order: b_powers})
        else:
            b_matrices = None

        # the f vector aka the A matrix corresponding to the power zero
        f_mat = np.zeros((self.dim_xb,))
        if "f" in self.matrices:
            f_mat[-self.dim_x:] = self.matrices["f"]

        a_matrices.update({0: f_mat})

        ss = StateSpace(a_matrices, b_matrices,
                        input_handle=self.input_function)
        return ss

    def _build_feedback(self, entry, power, product_mat):
        max_order = max(sorted(self.matrices[entry]))
        entry_shape = next(iter(self.matrices[entry][max_order].values())).shape
        if entry == "G":
            # include highest order for system input
            max_order += 1

        blocks = (np.dot(product_mat, self.matrices[entry].get(order, {}).get(power, np.zeros(entry_shape)))
                  for order in range(max_order))
        return np.hstack(blocks)


class CanonicalEquation(object):
    """
    Wrapper object, holding several entities of canonical forms for different
    weight-sets that form an equation when summed up.
    After instantiation, this object can be filled with information by passing
    the corresponding coefficients to :py:meth:`.add_to`. When the parsing
    process is completed and all coefficients have been collected, calling
    :py:meth:`.finalize` is required to compute all necessary information for
    further processing. When finalized, this object provides access to the
    dominant form of this equation.

    Args:
        name (str): Unique identifier of this equation.
        dominant_lbl (str): Label of the variable that dominates this equation.
    """

    def __init__(self, name, dominant_lbl=None):
        self.name = name
        self.dominant_lbl = dominant_lbl
        self.dynamic_forms = {}
        self._static_form = CanonicalForm(self.name + "_static")
        self._finalized = False
        self._finalized_dynamic_forms = False

    def add_to(self, weight_label, term, val, column=None):
        """
        Add the provided *val* to the canonical form for *weight_label*,
        see :py:meth:`.CanonicalForm.add_to` for further information.

        Args:
            weight_label (str): Basis to add onto.
            term: Coefficient to add onto, see :py:func:`~CanonicalForm.add_to`.
            val: Values to add.
            column (int): passed to :py:func:`~CanonicalForm.add_to`.
        """
        if self._finalized:
            raise RuntimeError("Object has already been finalized, you are trying some nasty stuff there.")

        if term["name"] in "fGL":
            # hold f and g vector separately
            self._static_form.add_to(term, val, column)
            return

        if weight_label is None:
            raise ValueError("weight_label can only be none if target is f or G.")

        if weight_label not in list(self.dynamic_forms.keys()):
            self.dynamic_forms[weight_label] = CanonicalForm("_".join([self.name + weight_label]))

        self.dynamic_forms[weight_label].add_to(term, val)

    def finalize(self):
        """
        Finalize the Object.
        After the complete formulation has been parsed and all terms have been
        sorted into this Object via :py:meth:`.add_to` this function has to be
        called to inform this object about it. Furthermore, the f and G parts of
        the static_form will be copied to the dominant form for easier
        state-space transformation.

        Note:
            This function must be called to use the :py:attr:`dominant_form`
            attribute.

        """
        if self.dominant_lbl is None:
            raise ValueError("You have to set the dominant labels of the\n"
                             "canonical equation (weak form), for example\n"
                             "with pyinduct.simulation.set_dominant_labels().")

        if not self._finalized_dynamic_forms:
            self.finalize_dynamic_forms()

        if self.dynamic_forms[self.dominant_lbl].singular:
            raise ValueError("The form that has to be chosen is singular.")

        # copy static terms to dominant form to transform them correctly
        for letter in "fG":
            if letter in self._static_form.matrices:
                self.dynamic_forms[self.dominant_lbl].matrices.update({letter: self._static_form.matrices[letter]})

        self._finalized = True

    def finalize_dynamic_forms(self):
        """
        Finalize all dynamic forms. See method
        :py:meth:`.CanonicalForm.finalize`.
        """
        for lbl, form in self.dynamic_forms.items():
            form.finalize()
        self._finalized_dynamic_forms = True

    @property
    def static_form(self):
        """
        :py:class:`.WeakForm` that does not depend on any weights.
        :return:
        """
        return self._static_form

    @property
    def dominant_form(self):
        """
        direct access to the dominant :py:class:`.CanonicalForm`.

        Note:
            :py:meth:`.finalize` must be called first.

        Returns:
            :py:class:`.CanonicalForm`: the dominant canonical form
        """
        if self.dominant_lbl is None:
            raise RuntimeError("Dominant label is not defined! Use for\n"
                               "expample pyinduct.simulation."
                               "set_dominant_label or set it manually.")
        return self.dynamic_forms[self.dominant_lbl]

    def get_static_terms(self):
        """
        Return:
            Terms that do not depend on a certain weight set.
        """
        return self._static_form.get_terms()

    def get_dynamic_terms(self):
        """
        Return:
            dict: Dictionary of terms for each weight set.
        """
        return {label: val.get_terms() for label, val in self.dynamic_forms.items()}

    @property
    def input_function(self):
        """
        The input handles for the equation.
        """
        return self._static_form.input_function

    def set_input_function(self, func):
        self._static_form.set_input_function(func)


def create_state_space(canonical_equations):
    """
    Create a state-space system constituted by several
    :py:class:`.CanonicalEquations` (created by
    :py:func:`.parse_weak_formulation`)

    Args:
        canonical_equations: List of :py:class:`.CanonicalEquation`'s.

    Raises:
        ValueError: If compatibility criteria cannot be fulfilled

    Return:
        :py:class:`.StateSpace`: State-space representation of the approximated
        system
    """
    set_dominant_labels(canonical_equations)

    if isinstance(canonical_equations, CanonicalEquation):
        # backward compatibility
        canonical_equations = [canonical_equations]

    # check whether the formulations are compatible
    for eq in canonical_equations:
        for lbl, form in eq.dynamic_forms.items():
            coupling_order = form.max_temp_order

            # search corresponding dominant form in other equations
            for _eq in canonical_equations:
                # check uniqueness of name - dom_lbl mappings
                if eq.name != _eq.name and eq.dominant_lbl == _eq.dominant_lbl:
                    raise ValueError("A dominant form has to be unique over all given Equations")

                # identify coupling terms
                if lbl == eq.dominant_lbl:
                    break

                # identify corresponding dominant form
                if _eq.dominant_lbl != lbl:
                    continue

                dominant_order = _eq.dominant_form.max_temp_order
                if dominant_order <= coupling_order:
                    # dominant order has to be at least one higher than
                    # the coupling order
                    raise ValueError("Formulations are not compatible")

    # transform dominant forms into state-space representation
    # and collect information
    dominant_state_spaces = {}
    state_space_props = Parameters(size=0,
                                   parts=OrderedDict(),
                                   powers=set(),
                                   input_powers=set(),
                                   dim_u=0,
                                   input=None)
    for eq in canonical_equations:
        dom_lbl = eq.dominant_lbl
        dom_form = eq.dominant_form
        dom_ss = dom_form.convert_to_state_space()
        dominant_state_spaces.update({dom_lbl: dom_ss})

        # collect some information
        state_space_props.parts[dom_lbl] = dict(start=copy(state_space_props.size),
                                                orig_size=dom_form.dim_x,
                                                size=dom_form.dim_xb,
                                                order=dom_form.max_temp_order - 1,
                                                sys_name=eq.name)
        state_space_props.powers.update(dom_form.powers)
        state_space_props.size += dom_form.dim_xb
        state_space_props.dim_u = max(state_space_props.dim_u, dom_form.dim_u)

        # update input handles
        if state_space_props.input is None:
            state_space_props.input = eq.input_function
        elif eq.input_function is not None:
            if not state_space_props.input is eq.input_function:
                raise ValueError("Only one input object allowed.")

    # build new basis by concatenating the dominant bases of every equation
    if len(canonical_equations) == 1:
        new_name = next(iter(canonical_equations)).dominant_lbl
    else:
        base_info = copy(state_space_props.parts)
        base_lbls = state_space_props.parts.keys()
        for lbl in base_lbls:
            base_info[lbl].update({"base": get_base(lbl)})
        new_base = StackedBase(base_info)
        new_name = "_".join(base_lbls)
        register_base(new_name, new_base)

    # build new state transition matrices A_p_k for corresponding powers p_k of the state vector
    a_matrices = {}
    for p in state_space_props.powers:
        a_mat = np.zeros((state_space_props.size, state_space_props.size))
        for row_eq in canonical_equations:
            row_dom_lbl = row_eq.dominant_lbl
            row_dom_dim = state_space_props.parts[row_dom_lbl]["size"]
            row_dom_trans_mat = row_eq.dominant_form.e_n_pb_inv
            row_dom_sys_mat = dominant_state_spaces[row_dom_lbl].A.get(p, None)
            row_idx = state_space_props.parts[row_dom_lbl]["start"]

            for col_eq in canonical_equations:
                col_dom_lbl = col_eq.dominant_lbl

                # main diagonal
                if col_eq.name == row_eq.name:
                    if row_dom_sys_mat is not None:
                        a_mat[row_idx:row_idx + row_dom_dim, row_idx:row_idx + row_dom_dim] = row_dom_sys_mat
                    continue

                # coupling terms
                if col_dom_lbl in row_eq.dynamic_forms:
                    for order, mats in row_eq.dynamic_forms[col_dom_lbl].matrices["E"].items():
                        orig_mat = mats.get(p, None)
                        if orig_mat is not None:
                            # transform matrix with row-transformation matrix and add to last "row"
                            # since it's not the dominant entry, revert sign change
                            cop_mat = row_dom_trans_mat @ -orig_mat
                            v_idx = row_idx + row_dom_dim - state_space_props.parts[row_dom_lbl]["orig_size"]
                            col_idx = state_space_props.parts[col_dom_lbl]["start"]
                            h_idx = col_idx + order * state_space_props.parts[col_dom_lbl]["orig_size"]
                            a_mat[v_idx: v_idx + cop_mat.shape[0], h_idx: h_idx + cop_mat.shape[1]] = cop_mat

        a_matrices.update({p: a_mat})

    # build new state input matrices
    b_matrices = {}
    for name, dom_ss in dominant_state_spaces.items():
        for order, order_mats in dom_ss.B.items():
            b_order_mats = b_matrices.get(order, {})
            for p, power_mat in order_mats.items():
                b_power_mat = b_order_mats.get(p, np.zeros((state_space_props.size, state_space_props.dim_u)))

                # add entry to the last "row"
                r_idx = state_space_props.parts[name]["start"]  # - state_space_props.parts[name]["orig_size"]
                b_power_mat[r_idx: r_idx + power_mat.shape[0], :power_mat.shape[1]] = power_mat

                b_order_mats.update({p: b_power_mat})
            b_matrices.update({order: b_order_mats})

    # build observer feedback handle
    def observer_feedback(**kwargs):
        res = np.zeros(state_space_props.size)
        for ce in canonical_equations:
            for fb in ce._static_form._observer_feedback:
                idx_a = (state_space_props.parts[ce.dominant_lbl]["start"] +
                         state_space_props.parts[ce.dominant_lbl]["orig_size"] *
                         state_space_props.parts[ce.dominant_lbl]["order"])
                idx_b = (idx_a +
                         state_space_props.parts[ce.dominant_lbl]["orig_size"])

                kwargs.update(obs_weight_lbl=ce.dominant_lbl)
                res[idx_a: idx_b] += ce.dominant_form.e_n_pb_inv @ np.squeeze(
                    fb._calc_output(**kwargs)["output"], 1)

                kwargs.pop("obs_weight_lbl")

        return res

    dom_ss = StateSpace(a_matrices, b_matrices, base_lbl=new_name,
                        input_handle=state_space_props.input,
                        obs_fb_handle=observer_feedback)
    return dom_ss


def parse_weak_formulation(weak_form, finalize=False, is_observer=False):
    r"""
    Parses a :py:class:`.WeakFormulation` that has been derived by projecting a
    partial differential equation an a set of test-functions. Within this
    process, the separating approximation
    :math:`x^n(z, t) = \sum_{i=1}^n c_i^n(t) \varphi_i^n(z)` is plugged into
    the equation and the separated spatial terms are evaluated, leading to a
    ordinary equation system for the weights :math:`c_i^n(t)`.

    Args:
        weak_form: Weak formulation of the pde.
        finalize (bool): Default: False. If you have already defined the
            dominant labels of the weak formulations you can set this to True.
            See :py:meth:`.CanonicalEquation.finalize`


    Return:
        :py:class:`.CanonicalEquation`: The spatially approximated equation in
        a canonical form.
    """

    if not isinstance(weak_form, WeakFormulation):
        raise TypeError("Only able to parse WeakFormulation")

    ce = CanonicalEquation(weak_form.name, weak_form.dominant_lbl)

    # handle each term
    for term in weak_form.terms:
        # extract Placeholders
        placeholders = dict(
            scalars=term.arg.get_arg_by_class(Scalars),
            functions=term.arg.get_arg_by_class(TestFunction),
            field_variables=term.arg.get_arg_by_class(FieldVariable),
            observer_fb=term.arg.get_arg_by_class(ObserverGain),
            inputs=term.arg.get_arg_by_class(Input))

        if is_observer:
            if placeholders["observer_fb"]:
                raise ValueError(
                    "The weak formulation for an observer gain can not hold \n"
                    "the 'Placeholder' ObserverGain.")
            if placeholders["field_variables"]:
                raise ValueError(
                    "The weak formulation for an observer gain can not hold \n"
                    "the 'Placeholder' FieldVariable.")
            if placeholders["scalars"]:
                if any([plh.target_term["name"] == 'E'
                        for plh in placeholders["scalars"]]):
                    raise ValueError(
                        "The weak formulation for an observer gain can not \n"
                        "hold a 'Placeholder' Scalars with target_term == 'E'.")

        # field variable terms: sort into E_np, E_n-1p, ..., E_0p
        if placeholders["field_variables"]:
            assert isinstance(term, IntegralTerm)

            if len(placeholders["field_variables"]) != 1:
                raise NotImplementedError

            field_var = placeholders["field_variables"][0]
            if not field_var.simulation_compliant:
                msg = "Shape- and test-function labels of FieldVariable must " \
                      "match for simulation purposes."
                raise ValueError(msg)

            temp_order = field_var.order[0]
            exponent = field_var.data["exponent"]
            term_info = dict(name="E", order=temp_order, exponent=exponent)
            base = get_base(field_var.data["func_lbl"]).derive(field_var.order[1])
            shape_funcs = base.raise_to(exponent)

            if placeholders["inputs"]:
                # essentially, this means that parts of the state-transition
                # matrix will be time dependent
                raise NotImplementedError

            if placeholders["functions"]:
                # is the integrand a product?
                if len(placeholders["functions"]) != 1:
                    raise NotImplementedError
                func1 = placeholders["functions"][0]
                base1 = get_base(func1.data["func_lbl"]).derive(func1.order[1])
                result = calculate_scalar_product_matrix(base1, shape_funcs)
            else:
                # extract constant term and compute integral
<<<<<<< HEAD
                components = []
                for func in shape_funcs.fractions:
                    from pyinduct.core import ComposedFunctionVector
                    if isinstance(func, ComposedFunctionVector):
                        res = 0
                        for f in func.members["funcs"]:
                            area = domain_intersection(term.limits, f.nonzero)
                            r, err = integrate_function(f, area)
                            res += r
                        for s in func.members["scalars"]:
                            res += s
                    else:
                        area = domain_intersection(term.limits, func.nonzero)
                        res, err = integrate_function(func, area)
                    components.append(res)

                a = Scalars(np.atleast_2d(components))
=======
                part1 = []
                for func1 in shape_funcs.fractions:
                    from pyinduct.core import ComposedFunctionVector
                    if isinstance(func1, ComposedFunctionVector):
                        res = 0
                        for f in func1.members["funcs"]:
                            area = domain_intersection(term.limits, f.nonzero)
                            r, err = integrate_function(f, area)
                            res += r
                        for s in func1.members["scalars"]:
                            res += s
                    else:
                        area = domain_intersection(term.limits, func1.nonzero)
                        res, err = integrate_function(func1, area)
                    part1.append(res)

                a = Scalars(np.atleast_2d(part1))
>>>>>>> 7a6d1595

                if placeholders["scalars"]:
                    b = placeholders["scalars"][0]
                    result = _compute_product_of_scalars([a, b])
                else:
                    result = a.data

            ce.add_to(weight_label=field_var.data["weight_lbl"],
                      term=term_info,
                      val=result * term.scale)
            continue

        # TestFunctions or pre evaluated terms, those can end up in E, f or G
        if placeholders["functions"]:
            if not 1 <= len(placeholders["functions"]) <= 2:
                raise NotImplementedError
            func1 = placeholders["functions"][0]
            base1 = get_base(func1.data["func_lbl"]).derive(func1.order[1])
            prod = base1.scalar_product_hint()

            if len(placeholders["functions"]) == 1:
                # product of one function and something else, solve integral
                # first by faking 2nd factor
                base2 = [f.mul_neutral_element() for f in base1]
            else:
                func2 = placeholders["functions"][1]
                base2 = get_base(func2.data["func_lbl"]).derive(func2.order[1])

            # resolve equation term
            if isinstance(term, ScalarProductTerm):
                int_res = vectorize_scalar_product(base1, base2, prod)
            elif isinstance(term, IntegralTerm):
                from pyinduct.core import Base, ComposedFunctionVector
                # create base with multiplied fractions
                s_base = Base([f1.scale(f2) for f1, f2 in zip(base1, base2)])

                int_res = []
                for frac in s_base:
                    # WARN I don't think that this case actually makes sense.
                    if isinstance(frac, ComposedFunctionVector):
                        res = 0
                        for f in frac.members["funcs"]:
                            area = domain_intersection(term.limits, f.nonzero)
                            r, err = integrate_function(f, area)
                            res += r
                        for s in frac.members["scalars"]:
                            res += s
                    else:
                        area = domain_intersection(term.limits, frac.nonzero)
                        res, err = integrate_function(frac, area)
                    int_res.append(res)
            else:
                raise NotImplementedError()

            # create column vector
            int_res = np.atleast_2d(int_res).T * term.scale

            # integral of the product of two functions
            if len(placeholders["functions"]) == 2:
                term_info = dict(name="f", exponent=0)
                ce.add_to(weight_label=None,
                          term=term_info, val=int_res)
                continue

<<<<<<< HEAD
            components = []
            for frac in fractions:
                from pyinduct.core import ComposedFunctionVector
                if isinstance(frac, ComposedFunctionVector):
                    res = 0
                    for f in frac.members["funcs"]:
                        area = domain_intersection(term.limits, f.nonzero)
                        r, err = integrate_function(f, area)
                        res += r
                    for s in frac.members["scalars"]:
                        res += s
                else:
                    area = domain_intersection(term.limits, frac.nonzero)
                    res, err = integrate_function(frac, area)
                components.append(res)

=======
>>>>>>> 7a6d1595
            if placeholders["scalars"]:
                a = placeholders["scalars"][0]
                b = Scalars(int_res)
                result = _compute_product_of_scalars([a, b])
                ce.add_to(weight_label=a.target_form,
                          term=get_common_target(placeholders["scalars"]),
                          val=result)
                continue

            if placeholders["inputs"]:
                if len(placeholders["inputs"]) != 1:
                    raise NotImplementedError
                input_var = placeholders["inputs"][0]
                input_func = input_var.data["input"]
                input_index = input_var.data["index"]
                input_exp = input_var.data["exponent"]
                input_order = input_var.order[0]
                term_info = dict(name="G", order=input_order, exponent=input_exp)

<<<<<<< HEAD
                # create column vector
                result = np.atleast_2d(components).T

                ce.add_to(weight_label=None, term=term_info,
                          val=result * term.scale, column=input_index)
=======
                ce.add_to(weight_label=None,
                          term=term_info,
                          val=int_res,
                          column=input_index)
>>>>>>> 7a6d1595
                ce.set_input_function(input_func)
                continue

            if is_observer:
                result = np.vstack([integrate_function(func, func.nonzero)[0]
                                    for func in base1])
                ce.add_to(weight_label=func1.data["appr_lbl"],
                          term=dict(name="E", order=0, exponent=1),
                          val=result * term.scale)
                continue

        # pure scalar terms, sort into corresponding matrices
        if placeholders["scalars"]:
            assert isinstance(term, ScalarTerm)

            result = _compute_product_of_scalars(placeholders["scalars"])
            target = get_common_target(placeholders["scalars"])
            target_form = get_common_form(placeholders)

            if placeholders["inputs"]:
                input_var = placeholders["inputs"][0]
                input_func = input_var.data["input"]
                input_index = input_var.data["index"]
                input_exp = input_var.data["exponent"]
                input_order = input_var.order[0]

                term_info = dict(name="G",
                                 order=input_order,
                                 exponent=input_exp)

                if target["name"] == "E":
                    # this would mean that the input term should appear in a
                    # matrix like E1 or E2, again leading to a time dependant
                    # state transition matrix
                    raise NotImplementedError

                ce.add_to(weight_label=None, term=term_info,
                          val=result * term.scale, column=input_index)
                ce.set_input_function(input_func)
                continue

            if is_observer:
                ce.add_to(
                    weight_label=placeholders["scalars"][0].target_term["test_appr_lbl"],
                    term=dict(name="E", order=0, exponent=1),
                    val=result * term.scale)
            else:
                ce.add_to(weight_label=target_form, term=target, val=result * term.scale)
            continue

        if placeholders["observer_fb"]:
            ce.add_to(weight_label=None,
                      term=dict(name="L"),
                      val=placeholders["observer_fb"][0].data["obs_fb"])
            continue

    # inform object that the parsing process is complete
    if finalize:
        ce.finalize()

    return ce


def parse_weak_formulations(weak_forms):
    """
    Convenience wrapper for :py:func:`.parse_weak_formulation`.

    Args:
        weak_forms: List of :py:class:`.WeakFormulation`'s.

    Returns:
        List of :py:class:`.CanonicalEquation`'s.
    """
    canonical_equations = list()
    for form in weak_forms:
        print(">>> parse formulation {}".format(form.name))
        ce = parse_weak_formulation(form)
        if ce.name in [ceq.name for ceq in canonical_equations]:
            raise ValueError(("Name {} for CanonicalEquation already assigned, "
                              "names must be unique.").format(form.name))
        canonical_equations.append(ce)

    return canonical_equations


def _compute_product_of_scalars(scalars):
    """
    Compute products for scalar terms while paying attention to some  caveats

    Depending on how the data (coefficients for the lumped equations) of the
    terms were generated, it is either a column or a row vector.
    Special cases contain a simple scaling of all equations shape = (1, 1)
    and products of row and column vectors if two terms are provided.

    Args:
        scalars:

    Returns:

    """
    data_shape1 = scalars[0].data.shape
    if len(scalars) < 1 or len(scalars) > 2:
        raise NotImplementedError()
    if len(scalars) == 1:
<<<<<<< HEAD
        # distinguish between pi.Base and pi.ComposedFunctionVector
        if sum(scalars[0].data.shape) > (max(scalars[0].data.shape) + 1):
            res = np.transpose(
                np.ones((1, scalars[0].data.shape[0])) @ scalars[0].data)
        else:
            # simple scaling of all terms
            # TODO: find reason why `res` is sometimes (1, n) and sometimes (n, 1)
            res = scalars[0].data
    elif scalars[0].data.shape == scalars[1].data.shape:
=======
        # simple scaling of all terms
        if sum(data_shape1) > (max(data_shape1) + 1):
            print("Workaround 1: Summing up all entries")
            res = np.sum(scalars[0].data, axis=0, keepdims=True).T
        else:
            assert data_shape1[0] == 1 or data_shape1[1] == 1
            res = scalars[0].data
        return res

    # two arguments
    data_shape2 = scalars[1].data.shape
    if data_shape1 == data_shape2 and data_shape2[1] == 1:
>>>>>>> 7a6d1595
        # element wise multiplication
        res = np.prod(np.array([scalars[0].data, scalars[1].data]), axis=0)
    elif data_shape1 == (1, 1) or data_shape2 == (1, 1):
        # a lumped term is present
        res = scalars[0].data * scalars[1].data
    else:
        # dyadic product
        try:
            if data_shape1[1] == 1:
                res = scalars[0].data @ scalars[1].data
<<<<<<< HEAD
            elif scalars[1].data.shape[1] == 1:
                res = scalars[1].data @ scalars[0].data
            # TODO: handle dyadic product ComposedFunctionVector and Base in the same way
            elif scalars[0].data.shape[1] == scalars[1].data.shape[0]:
                res = np.transpose(scalars[1].data) @ np.transpose(scalars[0].data)
=======
            elif data_shape2[1] == 1:
                res = scalars[1].data @ scalars[0].data
            # TODO: handle dyadic product ComposedFunctionVector and Base in the same way
            elif data_shape1[1] == data_shape2[0]:
                print("Workaround 2: Matrix product")
                res = np.transpose(scalars[1].data) @ np.transpose(scalars[0].data)
            else:
                raise NotImplementedError
>>>>>>> 7a6d1595
        except ValueError as e:
            raise ValueError("provided entries do not form a dyadic product")

    return res


def simulate_state_space(state_space, initial_state, temp_domain, settings=None):
    r"""
    Wrapper to simulate a system given in state space form:

    .. math:: \dot{q} = A_pq^p + A_{p-1}q^{p-1} + \dotsb + A_0q + Bu.

    Args:
        state_space (:py:class:`.StateSpace`): State space formulation of the
            system.
        initial_state: Initial state vector of the system.
        temp_domain (:py:class:`.Domain`): Temporal domain object.
        settings (dict): Parameters to pass to the :py:func:`set_integrator`
            method of the :class:`scipy.ode` class, with the integrator name
            included under the key :obj:`name`.

    Return:
        tuple: Time :py:class:`.Domain` object and weights matrix.
    """
    if not isinstance(state_space, StateSpace):
        raise TypeError

    q = [initial_state]
    t = [temp_domain[0]]

    r = ode(state_space.rhs)

    # TODO check for complex-valued matrices and use 'zvode'
    if settings:
        r.set_integrator(settings.pop("name"), **settings)
    else:
        # use some sane defaults
        r.set_integrator(
            "vode",
            max_step=temp_domain.step,
            method="adams",
            nsteps=1e3
        )

    r.set_initial_value(q[0], t[0])

    for t_step in temp_domain[1:]:
        qn = r.integrate(t_step)
        if not r.successful():
            warnings.warn("*** Error: Simulation aborted at t={} ***".format(r.t))
            break

        t.append(r.t)
        q.append(qn)

    # create results
    q = np.array(q)

    return Domain(points=np.array(t), step=temp_domain.step), q


def evaluate_approximation(base_label, weights, temp_domain, spat_domain, spat_order=0, name=""):
    """
    Evaluate an approximation given by weights and functions at the points given
    in spatial and temporal steps.

    Args:
        weights: 2d np.ndarray where axis 1 is the weight index and axis 0 the
            temporal index.
        base_label (str): Functions to use for back-projection.
        temp_domain (:py:class:`.Domain`): For steps to evaluate at.
        spat_domain (:py:class:`.Domain`): For points to evaluate at (or in).
        spat_order: Spatial derivative order to use.
        name: Name to use.

    Return:
        :py:class:`.EvalData`
    """
    funcs = get_base(base_label).derive(spat_order).fractions
    if weights.shape[1] != funcs.shape[0]:
        raise ValueError("weights (len={0}) have to fit provided functions (len={1})!".format(weights.shape[1],
                                                                                              funcs.size))

    # evaluate shape functions at given points
    shape_vals = np.array([func.evaluation_hint(spat_domain) for func in funcs])

    def eval_spatially(weight_vector):
        return np.real_if_close(np.dot(weight_vector, shape_vals), 1000)

    data = np.apply_along_axis(eval_spatially, 1, weights)
    return EvalData([temp_domain.points, spat_domain.points], data, name=name)


def set_dominant_labels(canonical_equations, finalize=True):
    """
    Set the dominant label (*dominant_lbl*) member of all given canonical
    equations and check if the problem formulation is valid (see background
    section: http://pyinduct.readthedocs.io/en/latest/).

    If the dominant label of one or more :py:class:`.CanonicalEquation`
    is already defined, the function raise a UserWarning if the (pre)defined
    dominant label(s) are not valid.

    Args:
        canonical_equations: List of :py:class:`.CanonicalEquation` instances.
        finalize (bool): Finalize the equations? Default: True.
    """
    if isinstance(canonical_equations, CanonicalEquation):
        canonical_equations = [canonical_equations]

    # collect all involved labels
    labels = set(
        chain(*[list(ce.dynamic_forms.keys()) for ce in canonical_equations]))

    if len(labels) != len(canonical_equations):
        raise ValueError("The N defined canonical equations (weak forms)\n"
                         "must hold exactly N different weight labels!\n"
                         "But your {} canonical equation(s) (weak form(s))\n"
                         "hold {} weight label(s)!"
                         "".format(len(canonical_equations),
                                   len(labels)))

    max_orders = dict()
    for ce in canonical_equations:
        ce.finalize_dynamic_forms()
        for lbl in list(ce.dynamic_forms.keys()):
            max_order = dict(
                (("max_order", ce.dynamic_forms[lbl].max_temp_order),
                 ("can_eqs", [ce])))
            if lbl not in max_orders or \
                max_orders[lbl]["max_order"] < max_order["max_order"]:
                max_orders[lbl] = max_order
            elif max_orders[lbl]["max_order"] == max_order["max_order"]:
                max_orders[lbl]["can_eqs"].append(
                    max_order["can_eqs"][0])

    non_valid1 = [(lbl, max_orders[lbl])
                  for lbl in labels if len(max_orders[lbl]["can_eqs"]) > 1]
    if non_valid1:
        raise ValueError("The highest time derivative from a certain weight\n"
                         "label may only occur in one canonical equation. But\n"
                         "each of the canonical equations {} holds the\n"
                         "weight label '{}' with order {} in time."
                         "".format(non_valid1[0][1]["can_eqs"][0].name,
                                   non_valid1[0][0],
                                   non_valid1[0][1]["max_order"]))

    non_valid2 = [lbl for lbl in labels if max_orders[lbl]["max_order"] == 0]
    if non_valid2:
        raise ValueError("The defined problem leads to an differential\n"
                         "algebraic equation, since there is no time\n"
                         "derivative for the weights {}. Such problems are\n"
                         "not considered in pyinduct, yet."
                         "".format(non_valid2))

    # set/check dominant labels
    for lbl in labels:
        pre_lbl = max_orders[lbl]["can_eqs"][0].dominant_lbl
        max_orders[lbl]["can_eqs"][0].dominant_lbl = lbl

        if  pre_lbl is not None and pre_lbl != lbl:
            warnings.warn("\n Predefined dominant label '{}' from\n"
                          "canonical equation / weak form '{}' not valid!\n"
                          "It will be overwritten with the label '{}'."
                          "".format(pre_lbl,
                                    max_orders[lbl]["can_eqs"][0].name,
                                    lbl),
                          UserWarning)

    if finalize:
        for ce in canonical_equations:
            ce.finalize()


class SimulationInputVector(SimulationInput):
    """
    A simulation input which combines :py:class:`SimulationInput`s into a column
    vector.

    Args:
        input_vector (array-like): Simulation inputs to stack.
    """

    def __init__(self, input_vector):
        SimulationInput.__init__(self)
        self._input_vector = self._sanitize_input_vector(input_vector)

    def _sanitize_input_vector(self, input_vector):
        if hasattr(input_vector, "__len__") and len(input_vector) == 0:
            return list()
        else:
            return sanitize_input(input_vector, SimulationInput)

    def __iter__(self):
        return iter(self._input_vector)

    def __getitem__(self, item):
        return self._input_vector[item]

    def append(self, input_vector):
        inputs = self._sanitize_input_vector(input_vector)
        self._input_vector = np.hstack((self._input_vector, inputs))

    def _calc_output(self, **kwargs):
        output = list()
        for input in self._input_vector:
            output.append(input(**kwargs))

        return dict(output=output)
<|MERGE_RESOLUTION|>--- conflicted
+++ resolved
@@ -1139,25 +1139,6 @@
                 result = calculate_scalar_product_matrix(base1, shape_funcs)
             else:
                 # extract constant term and compute integral
-<<<<<<< HEAD
-                components = []
-                for func in shape_funcs.fractions:
-                    from pyinduct.core import ComposedFunctionVector
-                    if isinstance(func, ComposedFunctionVector):
-                        res = 0
-                        for f in func.members["funcs"]:
-                            area = domain_intersection(term.limits, f.nonzero)
-                            r, err = integrate_function(f, area)
-                            res += r
-                        for s in func.members["scalars"]:
-                            res += s
-                    else:
-                        area = domain_intersection(term.limits, func.nonzero)
-                        res, err = integrate_function(func, area)
-                    components.append(res)
-
-                a = Scalars(np.atleast_2d(components))
-=======
                 part1 = []
                 for func1 in shape_funcs.fractions:
                     from pyinduct.core import ComposedFunctionVector
@@ -1175,7 +1156,6 @@
                     part1.append(res)
 
                 a = Scalars(np.atleast_2d(part1))
->>>>>>> 7a6d1595
 
                 if placeholders["scalars"]:
                     b = placeholders["scalars"][0]
@@ -1240,25 +1220,6 @@
                           term=term_info, val=int_res)
                 continue
 
-<<<<<<< HEAD
-            components = []
-            for frac in fractions:
-                from pyinduct.core import ComposedFunctionVector
-                if isinstance(frac, ComposedFunctionVector):
-                    res = 0
-                    for f in frac.members["funcs"]:
-                        area = domain_intersection(term.limits, f.nonzero)
-                        r, err = integrate_function(f, area)
-                        res += r
-                    for s in frac.members["scalars"]:
-                        res += s
-                else:
-                    area = domain_intersection(term.limits, frac.nonzero)
-                    res, err = integrate_function(frac, area)
-                components.append(res)
-
-=======
->>>>>>> 7a6d1595
             if placeholders["scalars"]:
                 a = placeholders["scalars"][0]
                 b = Scalars(int_res)
@@ -1278,18 +1239,10 @@
                 input_order = input_var.order[0]
                 term_info = dict(name="G", order=input_order, exponent=input_exp)
 
-<<<<<<< HEAD
-                # create column vector
-                result = np.atleast_2d(components).T
-
-                ce.add_to(weight_label=None, term=term_info,
-                          val=result * term.scale, column=input_index)
-=======
                 ce.add_to(weight_label=None,
                           term=term_info,
                           val=int_res,
                           column=input_index)
->>>>>>> 7a6d1595
                 ce.set_input_function(input_func)
                 continue
 
@@ -1394,17 +1347,6 @@
     if len(scalars) < 1 or len(scalars) > 2:
         raise NotImplementedError()
     if len(scalars) == 1:
-<<<<<<< HEAD
-        # distinguish between pi.Base and pi.ComposedFunctionVector
-        if sum(scalars[0].data.shape) > (max(scalars[0].data.shape) + 1):
-            res = np.transpose(
-                np.ones((1, scalars[0].data.shape[0])) @ scalars[0].data)
-        else:
-            # simple scaling of all terms
-            # TODO: find reason why `res` is sometimes (1, n) and sometimes (n, 1)
-            res = scalars[0].data
-    elif scalars[0].data.shape == scalars[1].data.shape:
-=======
         # simple scaling of all terms
         if sum(data_shape1) > (max(data_shape1) + 1):
             print("Workaround 1: Summing up all entries")
@@ -1417,7 +1359,6 @@
     # two arguments
     data_shape2 = scalars[1].data.shape
     if data_shape1 == data_shape2 and data_shape2[1] == 1:
->>>>>>> 7a6d1595
         # element wise multiplication
         res = np.prod(np.array([scalars[0].data, scalars[1].data]), axis=0)
     elif data_shape1 == (1, 1) or data_shape2 == (1, 1):
@@ -1428,13 +1369,6 @@
         try:
             if data_shape1[1] == 1:
                 res = scalars[0].data @ scalars[1].data
-<<<<<<< HEAD
-            elif scalars[1].data.shape[1] == 1:
-                res = scalars[1].data @ scalars[0].data
-            # TODO: handle dyadic product ComposedFunctionVector and Base in the same way
-            elif scalars[0].data.shape[1] == scalars[1].data.shape[0]:
-                res = np.transpose(scalars[1].data) @ np.transpose(scalars[0].data)
-=======
             elif data_shape2[1] == 1:
                 res = scalars[1].data @ scalars[0].data
             # TODO: handle dyadic product ComposedFunctionVector and Base in the same way
@@ -1443,7 +1377,6 @@
                 res = np.transpose(scalars[1].data) @ np.transpose(scalars[0].data)
             else:
                 raise NotImplementedError
->>>>>>> 7a6d1595
         except ValueError as e:
             raise ValueError("provided entries do not form a dyadic product")
 
