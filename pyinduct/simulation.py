"""
Simulation infrastructure with helpers and data structures for preprocessing of the given equations
and functions for postprocessing of simulation data.
"""

import warnings
from abc import ABCMeta, abstractmethod
from collections import OrderedDict
from copy import copy
from itertools import chain

import numpy as np
from scipy.integrate import ode
from scipy.interpolate import interp1d
from scipy.linalg import block_diag

<<<<<<< HEAD
from .registry import get_base, is_registered
from .core import (Function, integrate_function, calculate_scalar_product_matrix, project_on_base, dot_product_l2)
=======
from .core import (Domain, Parameters, Function, integrate_function, calculate_scalar_product_matrix,
                   project_on_base, dot_product_l2, sanitize_input, StackedBase, TransformationInfo,
                   get_weight_transformation)
>>>>>>> 034a6c07
from .placeholder import Scalars, TestFunction, Input, FieldVariable, EquationTerm, get_common_target
from .registry import get_base, register_base
from .visualization import EvalData

__all__ = ["SimulationInput", "SimulationInputSum", "WeakFormulation", "parse_weak_formulation",
           "create_state_space", "StateSpace", "simulate_state_space", "simulate_system", "simulate_systems",
           "process_sim_data", "evaluate_approximation"]


class SimulationInput(object, metaclass=ABCMeta):
    """
    Base class for all objects that want to act as an input for the time-step simulation.

    The calculated values for each time-step are stored in internal memory and can be accessed by
    :py:func:`get_results` (after the simulation is finished).

    Note:
        Due to the underlying solver, this handle may get called with time arguments, that lie outside of the specified
        integration domain. This should not be a problem for a feedback controller but might cause problems for a
        feedforward or trajectory implementation.
    """

    def __init__(self, name=""):
        self._time_storage = []
        self._value_storage = {}
        self.name = name
        self._res = np.array([0])

    def __call__(self, **kwargs):
        """
        handle that is used by the simulator to retrieve input.
        """
        out = self._calc_output(**kwargs)
        self._time_storage.append(kwargs["time"])
        for key, value in out.items():
            entries = self._value_storage.get(key, [])
            entries.append(value)
            self._value_storage[key] = entries

        return np.atleast_1d(out["output"])

    @abstractmethod
    def _calc_output(self, **kwargs):
        """
        Handle that has to be implemented for output calculation.

        Keyword Args:
            time: The current simulation time.
            weights: The current weight vector.
            weight_lbl: The label of the weights used.

        Returns:
            dict: Dictionary with mandatory key ``output``.
        """
        return dict(output=self._res)

    def get_results(self, time_steps, result_key="output", interpolation="nearest", as_eval_data=False):
        """
        Return results from internal storage for given time steps.

        Raises:
            Error: If calling this method before a simulation was run.

        Args:
            time_steps: Time points where values are demanded.
            result_key: Type of values to be returned.
            interpolation: Interpolation method to use if demanded time-steps are not covered by the storage,
                see :func:`scipy.interpolate.interp1d` for all possibilities.
            as_eval_data (bool): Return results as :py:class:`pyinduct.visualization.EvalData`
                object for straightforward display.

        Return:
            Corresponding function values to the given time steps.
        """
        func = interp1d(np.array(self._time_storage), np.array(self._value_storage[result_key]), kind=interpolation,
                        assume_sorted=True, axis=0)
        values = func(time_steps)

        if as_eval_data:
            return EvalData([time_steps], values, name=".".join([self.name, result_key]))

        return values


class EmptyInput(SimulationInput):
    def __init__(self, dim):
        SimulationInput.__init__(self)
        self.dim = dim

    def _calc_output(self, **kwargs):
        return dict(output=np.zeros((len(np.atleast_1d(kwargs['time'])), self.dim)))


class SimulationInputSum(SimulationInput):
    """
    Helper that represents a signal mixer.
    """

    def __init__(self, inputs):
        SimulationInput.__init__(self)
        self.inputs = inputs

    def _calc_output(self, **kwargs):
        outs = [handle(**kwargs) for handle in self.inputs]
        return dict(output=np.sum(outs, axis=0))


class WeakFormulation(object):
    r"""
    This class represents the weak formulation of a spatial problem.
    It can be initialized with several terms (see children of :py:class:`pyinduct.placeholder.EquationTerm`).
    The equation is interpreted as

    .. math:: term_0 + term_1 + ... + term_N = 0.

    Args:
        terms (list): List of object(s) of type EquationTerm.
        name (string): name of this weak form
    """

    def __init__(self, terms, name):
        self.terms = sanitize_input(terms, EquationTerm)
        self.name = name


class StateSpace(object):
    r"""
    Wrapper class that represents the state space form of a dynamic system where

    .. math::
        \boldsymbol{\dot{x}}(t) &= \sum\limits_{k=0}^{L}\boldsymbol{A}_{k} \boldsymbol{x}^{p_k}(t)
        + \sum\limits_{j=0}^{V} \sum\limits_{k=0}^{L}\boldsymbol{B}_{j, k} \frac{\mathrm{d}^j u^{p_k}}{\mathrm{d}t^j}(t) \\
        \boldsymbol{y}(t) &= \boldsymbol{C}\boldsymbol{x}(t) + \boldsymbol{D}u(t)

    which has been approximated by projection on a base given by weight_label.

    Args:
        a_matrices (dict): State transition matrices :math:`\boldsymbol{A}_{p_k}`
            for the corresponding powers of :math:`\boldsymbol{x}`
        b_matrices (dict): Cascaded dictionary for the input matrices :math:`\boldsymbol{B}_{j, k}` in the sequence:
            temporal derivative order, exponent .
        input_handle:  function handle, returning the system input :math:`u(t)`
        c_matrix: :math:`\boldsymbol{C}`
        d_matrix: :math:`\boldsymbol{D}`
    """

    def __init__(self, a_matrices, b_matrices, input_handle=None, c_matrix=None, d_matrix=None, base_lbl=None):
        self.C = c_matrix
        self.D = d_matrix
        self.base_lbl = base_lbl

        # mandatory
        if isinstance(a_matrices, np.ndarray):
            self.A = {1: a_matrices}
        else:
            self.A = a_matrices
        if 0 not in self.A:
            # this is the constant term (power 0) aka the f-vector
            self.A[0] = np.zeros((self.A[1].shape[0],))

        # optional
        if isinstance(b_matrices, np.ndarray):
            # fake import order and power for backward compatibility
            self.B = {0: {1: b_matrices}}
        else:
            self.B = b_matrices

        # TODO calculate available order
        available_power = 1
        if self.B is None:
            self.B = {0: {available_power: np.zeros((self.A[available_power].shape[0], available_power))}}
        if self.C is None:
            self.C = np.zeros((available_power, self.A[available_power].shape[1]))
        if self.D is None:
            self.D = np.zeros((self.C.shape[0], np.atleast_2d(self.B[0][available_power]).T.shape[1]))

        self.input = input_handle
        if self.input is None:
            self.input = EmptyInput(self.B[0][available_power].shape[1])

        if not callable(self.input):
            raise TypeError("input must be callable!")

    # TODO export cython code?
    def rhs(self, _t, _q):
        r"""
        Callback for the integration of the dynamic system, described by this object.

        Args:
            _t (float): timestamp
            _q (array): weight vector

        Returns:
            (array): :math:`\boldsymbol{\dot{x}}(t)`
        """
        q_t = self.A[0]
        for p, a_mat in self.A.items():
            q_t = q_t + a_mat @ np.power(_q, p)

        # TODO make compliant with definition of temporal derived input
        u = self.input(time=_t, weights=_q, weight_lbl=self.base_lbl)
        for o, p_mats in self.B.items():
            for p, b_mat in p_mats.items():
                # q_t = q_t + (b_mat @ np.power(u, p)).flatten()
                q_t = q_t + b_mat @ np.power(u, p)

        return q_t


def simulate_system(weak_form, initial_states, temporal_domain, spatial_domain, derivative_orders=(0, 0),
                    settings=None):
    """
    Convenience wrapper for :py:func:`simulate_systems`.

    Args:
        weak_form (:py:class:`WeakFormulation`): Weak formulation of the system to simulate.
        initial_states (numpy.ndarray): Array of core.Functions for
            :math:`x(t=0, z), \\dot{x}(t=0, z), \\dotsc, x^{(n)}(t=0, z)`.
        temporal_domain (:py:class:`core.Domain`): Domain object holding information for time evaluation.
        spatial_domain (:py:class:`core.Domain`): Domain object holding information for spatial evaluation.
        derivative_orders (tuple): tuples of derivative orders (time, spat) that shall be
            evaluated additionally as values
        settings: Integrator settings, see :py:func:`simulate_state_space`.
    """
    ics = sanitize_input(initial_states, Function)
    initial_states = {weak_form.name: ics}
    spatial_domains = {weak_form.name: spatial_domain}
    derivative_orders = {weak_form.name: derivative_orders}
    res = simulate_systems([weak_form], initial_states, temporal_domain, spatial_domains, derivative_orders, settings)
    return res


def simulate_systems(weak_forms, initial_states, temporal_domain, spatial_domains, derivative_orders=None,
                     settings=None):
    """
    Convenience wrapper that encapsulates the whole simulation process.

    Args:
        weak_forms ((list of) :py:class:`WeakFormulation`): (list of) Weak formulation(s) of the system(s) to simulate.
        initial_states (dict, numpy.ndarray): Array of core.Functions for
            :math:`x(t=0, z), \\dot{x}(t=0, z), \\dotsc, x^{(n)}(t=0, z)`.
        temporal_domain (:py:class:`core.Domain`): Domain object holding information for time evaluation.
        spatial_domains (dict) Dict with :py:class:`Domain` objects holding information for spatial evaluation.
        derivative_orders (dict): Dict, containing tuples of derivative orders (time, spat) that shall be
            evaluated additionally as values
        settings: Integrator settings, see :py:func:`simulate_state_space`.

    Note:
        The *name* attributes of the given weak forms must be unique!

    Return:
        list: List of :py:class:`pyinduct.visualization.EvalData` objects, holding the results for the FieldVariable
        and demanded derivatives.
    """
    weak_forms = sanitize_input(weak_forms, WeakFormulation)
    print("simulating systems: {}".format([f.name for f in weak_forms]))

    # parse input and create state space system
    canonical_equations = OrderedDict()
    for form in weak_forms:
        print(">>> parsing formulation {}".format(form.name))
        if form.name in canonical_equations:
            raise ValueError(("Name {} for CanonicalEquation already assigned,"
                              + "names must be unique.").format(form.name))
        canonical_equations.update({form.name: parse_weak_formulation(form)})

    print(">>> creating state space system")
    state_space_form = create_state_space(canonical_equations)

    # calculate initial state, assuming it will be constituted by the dominant systems
    print(">>> deriving initial conditions")
<<<<<<< HEAD
    q0 = np.array([project_on_base(initial_state, get_base(canonical_form.weights, 0)) for initial_state in
                   initial_states]).flatten()
=======
    q0 = np.array([])
    for form in weak_forms:
        lbl = canonical_equations[form.name].dominant_lbl
        q0 = np.hstack(tuple([q0] + [project_on_base(initial_state, get_base(lbl))
                                     for initial_state in initial_states[form.name]]))
>>>>>>> 034a6c07

    # simulate
    print(">>> performing time step integration")
    sim_domain, q = simulate_state_space(state_space_form, q0, temporal_domain, settings=settings)

    # evaluate
    print(">>> performing postprocessing")
    results = []
    for form in weak_forms:
        # acquire a transformation into the original weights
        info = TransformationInfo()
        info.src_lbl = state_space_form.base_lbl
        info.src_base = get_base(info.src_lbl)
        info.src_order = initial_states[form.name].size - 1
        info.dst_lbl = canonical_equations[form.name].dominant_lbl
        info.dst_base = get_base(info.dst_lbl)
        info.dst_order = derivative_orders[form.name][0]
        transformation = get_weight_transformation(info)

        # project back
        data = process_sim_data(info.dst_lbl,
                                np.apply_along_axis(transformation, 1, q),
                                sim_domain,
                                spatial_domains[form.name],
                                info.dst_order,
                                derivative_orders[form.name][1],
                                name=form.name)
        results += data

    print("finished simulation.")
    return results


def process_sim_data(weight_lbl, q, temp_domain, spat_domain, temp_order, spat_order, name=""):
    """
    Create handles and evaluate at given points.

    Args:
        weight_lbl (str): Label of Basis for reconstruction.
        temp_order: Order or temporal derivatives to evaluate additionally.
        spat_order: Order or spatial derivatives to evaluate additionally.
        q: weights
        spat_domain (:py:class:`core.Domain`): Domain object providing values for spatial evaluation.
        temp_domain (:py:class:`core.Domain`): Time steps on which rows of q are given.
        name (str): Name of the WeakForm, used to generate the data set.
    """
    data = []

    # temporal
    ini_funcs = get_base(weight_lbl).fractions
    for der_idx in range(temp_order + 1):
        name = "{0}{1}".format(name, "_" + "".join(["d" for x in range(der_idx)] + ["t"]) if der_idx > 0 else "")
        data.append(evaluate_approximation(weight_lbl, q[:, der_idx * ini_funcs.size:(der_idx + 1) * ini_funcs.size],
                                           temp_domain, spat_domain, name=name))

    # spatial (0th derivative is skipped since this is already handled above)
    for der_idx in range(1, spat_order + 1):
        name = "{0}{1}".format(name, "_" + "".join(["d" for x in range(der_idx)] + ["z"]) if der_idx > 0 else "")
        data.append(
            evaluate_approximation(weight_lbl, q[:, :ini_funcs.size], temp_domain, spat_domain, der_idx, name=name))

    return data


class CanonicalForm(object):
    """
    The canonical form of an nth order ordinary differential equation system.
    """

    def __init__(self, name=None):
        self.name = name
        self.matrices = {}
        # self._max_idx = dict(E=0, f=0, G=0)
        self._weights = None
        self._input_function = None
        self._finalized = False
        self.powers = None
        self.max_power = None
        self.max_temp_order = None
        self.dim_u = 0
        self.dim_x = None
        self.dim_xb = None
        self.e_n_pb = None
        self.e_n_pb_inv = None
        self.singular = True

    # @staticmethod
    # def _build_name(term):
    #     return "_" + term[0] + str(term[1])

    # def __add__(self, other):
    #     for name, names in other._matrices.items():
    #         for der, derivatives in names.items():
    #             for p, pow in derivatives.items():
    #                 self._matrices[name][der][p] += pow

    @property
    def input_function(self):
        return self._input_function

    @input_function.setter
    def input_function(self, func):
        if self._input_function is None:
            self._input_function = func
        if self._input_function != func:
            raise ValueError("already defined input is overridden!")

    # @property
    # def weights(self):
    #     return self._weights
    #
    # @weights.setter
    # def weights(self, weight_lbl):
    #     if not isinstance(weight_lbl, str):
    #         raise TypeError("only string allowed as weight label!")
    #     if self._weights is None:
    #         self._weights = weight_lbl
    #     if self._weights != weight_lbl:
    #         raise ValueError("already defined target weights are overridden!")

    def add_to(self, term, value, column=None):
        """
        Adds the value :py:obj:`value` to term :py:obj:`term`. :py:obj:`term` is a dict that describes which
        coefficient matrix of the canonical form the value shall be added to.

        Args:
            term (dict): Targeted term in the canonical form h.  It has to contain:

                - name: Type of the coefficient matrix: 'E', 'f', or 'G'.
                - order: Temporal derivative order of the assigned weights.
                - exponent: Exponent of the assigned weights.
            value (:py:obj:`numpy.ndarray`): Value to add.
            column (int): Add the value only to one column of term (useful if only one dimension of term is known).
        """
        if self._finalized:
            raise RuntimeError("Object has already been finalized, you are trying some nasty stuff there.")
        if not isinstance(value, np.ndarray):
            raise TypeError("val must be numpy.ndarray")
        if column and not isinstance(column, int):
            raise TypeError("column index must be int")

        # get entry
        if term["name"] == "f":
            if ("order" in term) or ("exponent" in term and term["exponent"] is not 0):
                warnings.warn("order and exponent are ignored for f_vector!")
            f_vector = self.matrices.get("f", np.zeros_like(value))
            self.matrices["f"] = value + f_vector
            return

        type_group = self.matrices.get(term["name"], {})
        derivative_group = type_group.get(term["order"], {})
        target_matrix = derivative_group.get(term["exponent"], np.zeros_like(value))

        if target_matrix.shape != value.shape and column is None:
            raise ValueError("{0}{1}{2} was already initialized with dimensions {3} but value to add has "
                             "dimension {4}".format(term["name"], term["order"], term["exponent"], target_matrix.shape,
                                                    value.shape))

        if column is not None:
            # check whether the dimensions fit or if the matrix has to be extended
            if column >= target_matrix.shape[1]:
                new_target_matrix = np.zeros((target_matrix.shape[0], column + 1))
                new_target_matrix[:target_matrix.shape[0], :target_matrix.shape[1]] = target_matrix
                target_matrix = new_target_matrix

            target_matrix[:, column:column + 1] += value
        else:
            target_matrix += value

        # store changes
        derivative_group[term["exponent"]] = target_matrix
        type_group[term["order"]] = derivative_group
        self.matrices[term["name"]] = type_group

    def finalize(self):
        """
        Finalizes the object.
        This method must be called after all terms have been added by :py:func:`add_to` and before
        :py:func:`convert_to_state_space` can be called. This functions makes sure that the formulation can be converted
        into state space form (highest time derivative only comes in one power) and collects information like highest
        derivative order, it's power and the sizes of current and state-space state vector (`dim_x` resp. `dim_xb`).
        Furthermore, the coefficient matrix of the highest derivative order `e_n_pb` and it's inverse are made
        accessible.
        """
        # get highest power
        self.powers = set(chain.from_iterable([list(mat) for mat in self.matrices["E"].values()]))
        self.max_power = max(self.powers)

        # check whether the system can be formulated in an explicit form
        self.max_temp_order = max(self.matrices["E"])

        if len(self.matrices["E"][self.max_temp_order]) > 1:
            # more than one power of the highest derivative -> implicit formulation
            raise NotImplementedError

        pb = next(iter(self.matrices["E"][self.max_temp_order]))
        if pb != 1:
            # TODO raise the resulting last blocks to 1/pb
            raise NotImplementedError

        self.e_n_pb = self.matrices["E"][self.max_temp_order][pb]
        self.dim_x = self.e_n_pb.shape[0]  # length of the weight vector
        rank_e_n_pb = np.linalg.matrix_rank(self.e_n_pb)
        if rank_e_n_pb != max(self.e_n_pb.shape) or self.e_n_pb.shape[0] != self.e_n_pb.shape[1]:
            # this form cannot be used as dominant form
            self.singular = True
        else:
            self.singular = False
            self.e_n_pb_inv = np.linalg.inv(self.e_n_pb)

        self.dim_xb = self.max_temp_order * self.dim_x  # dimension of the new system

        # input
        for derivatives in self.matrices.get("G", {}).values():
            for power in derivatives.values():
                self.dim_u = max(self.dim_u, power.shape[1])

    def get_terms(self):
        """
        Return all coefficient matrices of the canonical formulation.

        Return:
            Cascade of dictionaries: Structure: Type > Order > Exponent.
        """
        return self.matrices

    def convert_to_state_space(self):
        """
        Convert the canonical ode system of order n a into an ode system of order 1.

        Note:
            This will only work if the highest derivative order of the given form can be isolated. This is the case if
            the highest order is only present in one power and the equation system can therefore be solved for it.

        Return:
            :py:class:`StateSpace` object:
        """
        if not self._finalized:
            self.finalize()

        # system matrices A_*
        a_matrices = {}
        for p in self.powers:
            a_mat = np.zeros((self.dim_xb, self.dim_xb))

            # add integrator chain
            a_mat[:-self.dim_x:, self.dim_x:] = block_diag(*[np.eye(self.dim_x)
                                                             for a in range(self.max_temp_order - 1)])

            # add "block-line" with feedback entries
            a_mat[-self.dim_x:, :] = -self._build_feedback("E", p, self.e_n_pb_inv)
            a_matrices.update({p: a_mat})

        # input matrices B_*
        if "G" in self.matrices:
            max_temp_input_order = max(iter(self.matrices["G"]))
            input_powers = set(chain.from_iterable([list(mat) for mat in self.matrices["G"].values()]))
            dim_u = next(iter(self.matrices["G"][max_temp_input_order].values())).shape[1]

            # generate nested dict of B_o_p matrices where o is derivative order and p is power
            b_matrices = {}
            for order in range(max_temp_input_order + 1):
                if order in self.matrices["G"]:
                    b_powers = {}
                    for q in input_powers:
                        b_mat = np.zeros((self.dim_xb, dim_u))
                        # overwrite the last "block-line" in the matrices with input entries
                        b_mat[-self.dim_x:, :] = - self.e_n_pb_inv @ self.matrices["G"][order][q]
                        b_powers.update({q: b_mat})

                    b_matrices.update({order: b_powers})
        else:
            b_matrices = None

        # the f vector aka the A matrix corresponding to the power zero
        f_mat = np.zeros((self.dim_xb,))
        if "f" in self.matrices:
            f_mat[-self.dim_x:] = self.matrices["f"]

        a_matrices.update({0: f_mat})

        ss = StateSpace(a_matrices, b_matrices, input_handle=self.input_function)
        return ss

    def _build_feedback(self, entry, power, product_mat):
        max_order = max(sorted(self.matrices[entry]))
        entry_shape = next(iter(self.matrices[entry][max_order].values())).shape
        if entry == "G":
            # include highest order for system input
            max_order += 1

<<<<<<< HEAD
        blocks = (np.dot(product_mat, self._matrices[entry].get(order, {}).get(power, np.zeros(entry_shape))) for order
                  in range(max_order))
=======
        blocks = (np.dot(product_mat, self.matrices[entry].get(order, {}).get(power, np.zeros(entry_shape)))
                  for order in range(max_order))
>>>>>>> 034a6c07
        return np.hstack(blocks)


class CanonicalEquation(object):
    """
    Wrapper object, holding several entities of canonical forms for different weight-sets that form an equation when
    summed up.
    After instantiation, this object can be filled with information by passing the corresponding coefficients to
    :py:func:`add_to` . When the parsing process is completed and all coefficients have been collected, calling
    :py:func:`finalize` is required to compute all necessary information for further processing.
    When finalized, this object provides access to the dominant form of this equation.
    """

    def __init__(self, name):
        self.name = name
        self.dominant_lbl = None
        self.dynamic_forms = {}
        self._static_form = CanonicalForm(self.name + "_static")
        self._finalized = False

    def add_to(self, weight_label, term, val, column=None):
        """
        Add the provided *val* to the canonical form for *weight_label*, see :py:func:`CanonicalForm.add_to` for further
        information.

        Args:
            weight_label (str): Basis to add onto.
            term: Coefficient to add onto, see :py:func:`CanonicalForm.add_to`.
            val: Values to add.
            column (int): passed to :py:func:`CanonicalForm.add_to`.
        """
        if self._finalized:
            raise RuntimeError("Object has already been finalized, you are trying some nasty stuff there.")

        if term["name"] in "fG":
            # hold f and g vector separately
            self._static_form.add_to(term, val, column)
            return

        if weight_label is None:
            raise ValueError("weight_label can only be none if target is f or G.")

        if weight_label not in list(self.dynamic_forms.keys()):
            self.dynamic_forms[weight_label] = CanonicalForm("_".join([self.name + weight_label]))

        self.dynamic_forms[weight_label].add_to(term, val)

    def finalize(self):
        """
        Finalize the Object.
        After the complete formulation has been parsed and all terms have been sorted into this Object via
        :py:func:`add_to` this function has to be called to inform this object about it.
        When invoked, the :py:class:`CanonicalForm` that holds the highest temporal derivative order will be marked
        as dominant and can be accessed via :py:attr:`dominant_form`.
        Furthermore, the f and G parts of the static_form will be copied to the dominant form for easier
        state-space transformation.

        Raises:
            RuntimeError: If two different forms provide the highest derivative orders

        Note:
            This function must be called to use the :py:attr:`dominant_form` attribute.

        """
        highest_dict = {}
        highest_list = []
        # highest_orders = [(key, val.max_temp_order) for key, val in self._dynamic_forms]
        for lbl, form in self.dynamic_forms.items():
            # finalize dynamic forms
            form.finalize()
            # extract maximum derivative orders
            highest_dict[lbl] = form.max_temp_order
            highest_list.append(form.max_temp_order)

        max_order = max(highest_list)
        highest_list.remove(max_order)
        if max_order in highest_list:
            raise ValueError("Highest derivative order cannot be isolated.")

        self.dominant_lbl = next((label for label, order in highest_dict.items() if order == max_order), None)
        if self.dynamic_forms[self.dominant_lbl].singular:
            raise ValueError("The form that has to be chosen is singular.")

        # copy static terms to dominant form to transform them correctly
        for letter in "fG":
            if letter in self._static_form.matrices:
                self.dynamic_forms[self.dominant_lbl].matrices.update({letter: self._static_form.matrices[letter]})

        self._finalized = True

    @property
    def static_form(self):
        """
        :py:class:`WeakForm` that does not depend on any weights.
        :return:
        """
        return self._static_form

    @property
    def dominant_form(self):
        """
        direct access to the dominant :py:class:`CanonicalForm`.

        Note:
            :py:func:`finalize` must be called first.

        Returns:
            :py:class:`CanonicalForm`: the dominant canonical form
        """
        if not self._finalized:
            raise RuntimeError("Object has not yet been finalized!")
        return self.dynamic_forms[self.dominant_lbl]

    def get_static_terms(self):
        """
        Return:
            Terms that do not depend on a certain weight set.
        """
        return self._static_form.get_terms()

    def get_dynamic_terms(self):
        """
        Return:
            dict: Dictionary of terms for each weight set.
        """
        return {label: val.get_terms() for label, val in self.dynamic_forms.items()}

    @property
    def input_function(self):
        """
        The input handle for the equation.
        """
        return self._static_form.input_function

    @input_function.setter
    def input_function(self, func):
        self._static_form.input_function = func


def create_state_space(canonical_equations):
    """
    Create a state-space system constituted by several :py:class:`CanonicalEquations`
    (created by :py:func:`parse_weak_formulation`)

    Args:
        canonical_equations (:py:class:`CanonicalEquation` or dict): dict of name: py:class:`CanonicalEquation` pairs

    Raises:
        ValueError: If compatibility criteria cannot be fulfilled

    Return:
        :py:class:`StateSpace`: State-space representation of the approximated system,
    """
    if isinstance(canonical_equations, CanonicalEquation):
        # backward compatibility
        canonical_equations = dict(default=canonical_equations)

    # check whether the formulations are compatible
    for name, eq in canonical_equations.items():
        for lbl, form in eq.dynamic_forms.items():
            coupling_order = form.max_temp_order

            # search corresponding dominant form in other equations
            for _name, _eq in canonical_equations.items():
                # check uniqueness of name - dom_lbl mappings
                if name != _name and eq.dominant_lbl == _eq.dominant_lbl:
                    raise ValueError("A dominant form has to be unique over all given Equations")

                # identify coupling terms
                if lbl == eq.dominant_lbl:
                    break

                # identify corresponding dominant form
                if _eq.dominant_lbl != lbl:
                    continue

                dominant_order = _eq.dominant_form.max_temp_order
                if dominant_order <= coupling_order:
                    # dominant order has to be at least one higher than the coupling order
                    raise ValueError("Formulations are not compatible")

    # transform dominant forms into state-space representation and collect information
    dominant_state_spaces = {}
    state_space_props = Parameters(size=0, parts=OrderedDict(), powers=set(), input_powers=set(), dim_u=0, input=None)
    for name, eq in canonical_equations.items():
        dom_lbl = eq.dominant_lbl
        dom_form = eq.dominant_form
        dom_ss = dom_form.convert_to_state_space()
        dominant_state_spaces.update({dom_lbl: dom_ss})

        # collect some information
        state_space_props.parts[dom_lbl] = dict(start=copy(state_space_props.size),
                                                orig_size=dom_form.dim_x,
                                                size=dom_form.dim_xb,
                                                order=dom_form.max_temp_order)
        state_space_props.powers.update(dom_form.powers)
        state_space_props.size += dom_form.dim_xb
        state_space_props.dim_u = max(state_space_props.dim_u, dom_form.dim_u)

        # update input handles
        if state_space_props.input is None:
            state_space_props.input = eq.input_function
        else:
            if eq.input_function is not None and state_space_props.input != eq.input_function:
                raise ValueError("Only one input object allowed.")

    # build new basis by concatenating the dominant bases of every equation
    if len(canonical_equations) == 1:
        new_name = next(iter(canonical_equations.values())).dominant_lbl
    else:
        members = state_space_props.parts.keys()
        new_name = "_".join(members)
        fracs = [frac for lbl in members for frac in get_base(lbl).fractions]
        new_base = StackedBase(fracs, state_space_props.parts)
        register_base(new_name, new_base)

    # build new state transition matrices A_p_k for corresponding powers p_k of the state vector
    a_matrices = {}
    for p in state_space_props.powers:
        a_mat = np.zeros((state_space_props.size, state_space_props.size))
        for row_name, row_eq in canonical_equations.items():
            row_dom_lbl = row_eq.dominant_lbl
            row_dom_dim = state_space_props.parts[row_dom_lbl]["size"]
            row_dom_trans_mat = row_eq.dominant_form.e_n_pb_inv
            row_dom_sys_mat = dominant_state_spaces[row_dom_lbl].A.get(p, None)
            row_idx = state_space_props.parts[row_dom_lbl]["start"]

            for col_name, col_eq in canonical_equations.items():
                col_dom_lbl = col_eq.dominant_lbl

                # main diagonal
                if col_name == row_name:
                    if row_dom_sys_mat is not None:
                        a_mat[row_idx:row_idx + row_dom_dim, row_idx:row_idx + row_dom_dim] = row_dom_sys_mat
                    continue

                # coupling terms
                if col_dom_lbl in row_eq.dynamic_forms:
                    for order, mats in row_eq.dynamic_forms[col_dom_lbl].matrices["E"].items():
                        orig_mat = mats.get(p, None)
                        if orig_mat is not None:
                            # transform matrix with row-transformation matrix and add to last "row"
                            # since it's not the dominant entry, revert sign change
                            cop_mat = row_dom_trans_mat @ -orig_mat
                            v_idx = row_idx + row_dom_dim - state_space_props.parts[row_dom_lbl]["orig_size"]
                            col_idx = state_space_props.parts[col_dom_lbl]["start"]
                            h_idx = col_idx + order * state_space_props.parts[col_dom_lbl]["orig_size"]
                            a_mat[v_idx: v_idx + cop_mat.shape[0], h_idx: h_idx + cop_mat.shape[1]] = cop_mat

        a_matrices.update({p: a_mat})

    # build new state input matrices
    b_matrices = {}
    for name, dom_ss in dominant_state_spaces.items():
        for order, order_mats in dom_ss.B.items():
            b_order_mats = b_matrices.get(order, {})
            for p, power_mat in order_mats.items():
                b_power_mat = b_order_mats.get(p, np.zeros((state_space_props.size, state_space_props.dim_u)))

                # add entry to the last "row"
                r_idx = state_space_props.parts[name]["start"]  # - state_space_props.parts[name]["orig_size"]
                b_power_mat[r_idx: r_idx + power_mat.shape[0], :power_mat.shape[1]] = power_mat

                b_order_mats.update({p: b_power_mat})
            b_matrices.update({order: b_order_mats})

    dom_ss = StateSpace(a_matrices, b_matrices, input_handle=state_space_props.input, base_lbl=new_name)
    return dom_ss


def parse_weak_formulation(weak_form, finalize=True):
    """
    Parses a :py:class:`WeakFormulation` that has been derived by projecting a partial differential equation an a set
        of test-functions. Within this process, the separating approximation :math:`x^n(z, t) = ` is plugged into the
        equation and the separated spatial terms are evaluated, leading to a ordinary equation system for the weights
        :math:`x_i(t)` .

    Args:
        weak_form: Weak formulation of the pde.
        finalize (bool): finalize the generated CanonicalEquation. see :py:func:`CanonicalEquation.finalize()`

    Return:
        :py:class:`CanonicalEquation`: The spatially approximated equation in a canonical form.
    """

    if not isinstance(weak_form, WeakFormulation):
        raise TypeError("Only able to parse WeakFormulation")

    ce = CanonicalEquation(weak_form.name)

    # handle each term
    for term in weak_form.terms:
        # extract Placeholders
        placeholders = dict(scalars=term.arg.get_arg_by_class(Scalars),
                            functions=term.arg.get_arg_by_class(TestFunction),
                            field_variables=term.arg.get_arg_by_class(FieldVariable),
                            inputs=term.arg.get_arg_by_class(Input))

        # field variable terms: sort into E_np, E_n-1p, ..., E_0p
        if placeholders["field_variables"]:
            if len(placeholders["field_variables"]) != 1:
                raise NotImplementedError

            field_var = placeholders["field_variables"][0]
            if not field_var.simulation_compliant:
                raise ValueError("Shape- and test-function labels of FieldVariable must match for simulation purposes.")

            temp_order = field_var.order[0]
            exponent = field_var.data["exponent"]
            term_info = dict(name="E", order=temp_order, exponent=exponent)
            base = get_base(field_var.data["func_lbl"]).derive(field_var.order[1])
            shape_funcs = base.raise_to(exponent)

            if placeholders["inputs"]:
                # essentially, this means that parts of the state-transition matrix will be time dependent
                raise NotImplementedError

            # is the integrand a product?
            if placeholders["functions"]:
                if len(placeholders["functions"]) != 1:
                    raise NotImplementedError
                func = placeholders["functions"][0]
                test_funcs = get_base(func.data["func_lbl"]).derive(func.order[1])
                result = calculate_scalar_product_matrix(dot_product_l2, test_funcs, shape_funcs)
            else:
                # extract constant term and compute integral
                a = Scalars(np.atleast_2d([integrate_function(func, func.nonzero)[0]
                                           for func in shape_funcs.fractions]))

                if placeholders["scalars"]:
                    b = placeholders["scalars"][0]
                else:
                    b = Scalars(np.ones_like(a.data.T))

                result = _compute_product_of_scalars([a, b])

            ce.add_to(weight_label=field_var.data["weight_lbl"], term=term_info, val=result * term.scale)
            continue

        # TestFunctions or pre evaluated terms, those can end up in E, f or G
        if placeholders["functions"]:
            if not 1 <= len(placeholders["functions"]) <= 2:
                raise NotImplementedError
            func = placeholders["functions"][0]
            test_funcs = get_base(func.data["func_lbl"]).derive(func.order[1]).fractions

            if len(placeholders["functions"]) == 2:
                # TODO this computation is nonsense. Result must be a vector containing int(tf1*tf2)
                raise NotImplementedError
                #
                # func2 = placeholders["functions"][1]
                # test_funcs2 = get_base(func2.data["func_lbl"], func2.order[2])
                # result = calculate_scalar_product_matrix(dot_product_l2, test_funcs, test_funcs2)
                # cf.add_to(("f", 0), result * term.scale)
                # continue

            if placeholders["scalars"]:
                a = placeholders["scalars"][0]
                b = Scalars(np.vstack([integrate_function(func, func.nonzero)[0] for func in test_funcs]))
                result = _compute_product_of_scalars([a, b])

                ce.add_to(weight_label=a.target_form,
                          term=get_common_target(placeholders["scalars"]),
                          val=result * term.scale)
                continue

            if placeholders["inputs"]:
                if len(placeholders["inputs"]) != 1:
                    raise NotImplementedError
                input_var = placeholders["inputs"][0]
                input_func = input_var.data["input"]
                input_index = input_var.data["index"]
                input_exp = input_var.data["exponent"]
                input_order = input_var.order[0]
                term_info = dict(name="G", order=input_order, exponent=input_exp)

                result = np.array([[integrate_function(func, func.nonzero)[0]] for func in test_funcs])

                ce.add_to(weight_label=None, term=term_info, val=result * term.scale, column=input_index)
                ce.input_function = input_func
                continue

        # pure scalar terms, sort into corresponding matrices
        if placeholders["scalars"]:
            result = _compute_product_of_scalars(placeholders["scalars"])
            target = get_common_target(placeholders["scalars"])
            target_form = placeholders["scalars"][0].target_form

            if placeholders["inputs"]:
                input_var = placeholders["inputs"][0]
                input_func = input_var.data["input"]
                input_index = input_var.data["index"]
                input_exp = input_var.data["exponent"]
                input_order = input_var.order[0]
                term_info = dict(name="G", order=input_order, exponent=input_exp)

                if input_order > 0:
                    # here we would need to provide derivative handles in the callable
                    raise NotImplementedError

                if target["name"] == "E":
                    # this would mean that the input term should appear in a matrix like E1 or E2
                    # the result would be a time dependant sate transition matrix
                    raise NotImplementedError

                ce.add_to(weight_label=None, term=term_info, val=result * term.scale, column=input_index)
                ce.input_function = input_func
                continue

            ce.add_to(weight_label=target_form, term=target, val=result * term.scale)
            continue

    # inform object that the parsing process is complete
    if finalize:
        ce.finalize()

    return ce


def _compute_product_of_scalars(scalars):
    if len(scalars) > 2:
        raise NotImplementedError

    if len(scalars) == 1:
        # simple scaling of all terms
        res = scalars[0].data
    elif scalars[0].data.shape == scalars[1].data.shape:
        # element wise multiplication
        res = np.prod(np.array([scalars[0].data, scalars[1].data]), axis=0)
    else:
        # dyadic product
        try:
            if scalars[0].data.shape[1] == 1:
                res = scalars[0].data @ scalars[1].data
            else:
                res = scalars[1].data @ scalars[0].data
        except ValueError as e:
            raise ValueError("provided entries do not form a dyadic product" + e.msg)

    return res


def simulate_state_space(state_space, initial_state, temp_domain, settings=None):
    """
    Wrapper to simulate a system given in state space form:

    .. math:: \\dot{q} = A_pq^p + A_{p-1}q^{p-1} + \\dotsb + A_0q + Bu.

    Args:
        state_space (:py:class:`StateSpace`): State space formulation of the system.
        initial_state: Initial state vector of the system.
        temp_domain (:py:class:`core.Domain`): Temporal domain object.
        settings (dict): Parameters to pass to the :func:`set_integrator` method of the :class:`scipy.ode` class, with
            the integrator name included under the key :obj:`name`.

    Return:
        tuple: Time :py:class:`Domain` object and weights matrix.
    """
    if not isinstance(state_space, StateSpace):
        raise TypeError

    input_handle = state_space.input

    if not isinstance(input_handle, SimulationInput):
        raise TypeError("only simulation.SimulationInput supported.")

    q = [initial_state]
    t = [temp_domain[0]]

    r = ode(state_space.rhs)

    # TODO check for complex-valued matrices and use 'zvode'
    if settings:
        r.set_integrator(settings.pop("name"), **settings)
    else:
        # use some sane defaults
        r.set_integrator("vode", max_step=temp_domain.step, method="adams", nsteps=1e3)

    r.set_initial_value(q[0], t[0])

    for t_step in temp_domain[1:]:
        qn = r.integrate(t_step)
        if not r.successful():
            warnings.warn("*** Error: Simulation aborted at t={} ***".format(r.t))
            break

        t.append(r.t)
        q.append(qn)

    # create results
    q = np.array(q)

    return Domain(points=np.array(t), step=temp_domain.step), q


def evaluate_approximation(base_label, weights, temp_domain, spat_domain, spat_order=0, name=""):
    """
    Evaluate an approximation given by weights and functions at the points given in spatial and temporal steps.

    Args:
        weights: 2d np.ndarray where axis 1 is the weight index and axis 0 the temporal index.
        base_label (str): Functions to use for back-projection.
        temp_domain (:py:class:`Domain`): For steps to evaluate at.
        spat_domain (:py:class:`Domain`): For points to evaluate at (or in).
        spat_order: Spatial derivative order to use.
        name: Name to use.

    Return:
        :py:class:`pyinduct.visualization.EvalData`
    """
    funcs = get_base(base_label).derive(spat_order).fractions
    if weights.shape[1] != funcs.shape[0]:
        raise ValueError(
            "weights (len={0}) have to fit provided functions (len={1})!".format(weights.shape[1], funcs.size))

    # evaluate shape functions at given points
    shape_vals = np.array([func.evaluation_hint(spat_domain) for func in funcs])

    def eval_spatially(weight_vector):
        return np.real_if_close(np.dot(weight_vector, shape_vals), 1000)

    data = np.apply_along_axis(eval_spatially, 1, weights)
    return EvalData([temp_domain, spat_domain], data, name=name)<|MERGE_RESOLUTION|>--- conflicted
+++ resolved
@@ -14,14 +14,9 @@
 from scipy.interpolate import interp1d
 from scipy.linalg import block_diag
 
-<<<<<<< HEAD
-from .registry import get_base, is_registered
-from .core import (Function, integrate_function, calculate_scalar_product_matrix, project_on_base, dot_product_l2)
-=======
 from .core import (Domain, Parameters, Function, integrate_function, calculate_scalar_product_matrix,
                    project_on_base, dot_product_l2, sanitize_input, StackedBase, TransformationInfo,
                    get_weight_transformation)
->>>>>>> 034a6c07
 from .placeholder import Scalars, TestFunction, Input, FieldVariable, EquationTerm, get_common_target
 from .registry import get_base, register_base
 from .visualization import EvalData
@@ -96,8 +91,8 @@
         Return:
             Corresponding function values to the given time steps.
         """
-        func = interp1d(np.array(self._time_storage), np.array(self._value_storage[result_key]), kind=interpolation,
-                        assume_sorted=True, axis=0)
+        func = interp1d(np.array(self._time_storage), np.array(self._value_storage[result_key]),
+                        kind=interpolation, assume_sorted=True, axis=0)
         values = func(time_steps)
 
         if as_eval_data:
@@ -293,16 +288,11 @@
 
     # calculate initial state, assuming it will be constituted by the dominant systems
     print(">>> deriving initial conditions")
-<<<<<<< HEAD
-    q0 = np.array([project_on_base(initial_state, get_base(canonical_form.weights, 0)) for initial_state in
-                   initial_states]).flatten()
-=======
     q0 = np.array([])
     for form in weak_forms:
         lbl = canonical_equations[form.name].dominant_lbl
         q0 = np.hstack(tuple([q0] + [project_on_base(initial_state, get_base(lbl))
                                      for initial_state in initial_states[form.name]]))
->>>>>>> 034a6c07
 
     # simulate
     print(">>> performing time step integration")
@@ -458,8 +448,8 @@
 
         if target_matrix.shape != value.shape and column is None:
             raise ValueError("{0}{1}{2} was already initialized with dimensions {3} but value to add has "
-                             "dimension {4}".format(term["name"], term["order"], term["exponent"], target_matrix.shape,
-                                                    value.shape))
+                             "dimension {4}".format(term["name"], term["order"], term["exponent"],
+                                                    target_matrix.shape, value.shape))
 
         if column is not None:
             # check whether the dimensions fit or if the matrix has to be extended
@@ -594,13 +584,8 @@
             # include highest order for system input
             max_order += 1
 
-<<<<<<< HEAD
-        blocks = (np.dot(product_mat, self._matrices[entry].get(order, {}).get(power, np.zeros(entry_shape))) for order
-                  in range(max_order))
-=======
         blocks = (np.dot(product_mat, self.matrices[entry].get(order, {}).get(power, np.zeros(entry_shape)))
                   for order in range(max_order))
->>>>>>> 034a6c07
         return np.hstack(blocks)
 
 
@@ -1077,7 +1062,12 @@
         r.set_integrator(settings.pop("name"), **settings)
     else:
         # use some sane defaults
-        r.set_integrator("vode", max_step=temp_domain.step, method="adams", nsteps=1e3)
+        r.set_integrator(
+            "vode",
+            max_step=temp_domain.step,
+            method="adams",
+            nsteps=1e3
+        )
 
     r.set_initial_value(q[0], t[0])
 
@@ -1113,8 +1103,8 @@
     """
     funcs = get_base(base_label).derive(spat_order).fractions
     if weights.shape[1] != funcs.shape[0]:
-        raise ValueError(
-            "weights (len={0}) have to fit provided functions (len={1})!".format(weights.shape[1], funcs.size))
+        raise ValueError("weights (len={0}) have to fit provided functions (len={1})!".format(weights.shape[1],
+                                                                                              funcs.size))
 
     # evaluate shape functions at given points
     shape_vals = np.array([func.evaluation_hint(spat_domain) for func in funcs])
